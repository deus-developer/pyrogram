#  Pyrogram - Telegram MTProto API Client Library for Python
#  Copyright (C) 2017-present Dan <https://github.com/delivrance>
#
#  This file is part of Pyrogram.
#
#  Pyrogram is free software: you can redistribute it and/or modify
#  it under the terms of the GNU Lesser General Public License as published
#  by the Free Software Foundation, either version 3 of the License, or
#  (at your option) any later version.
#
#  Pyrogram is distributed in the hope that it will be useful,
#  but WITHOUT ANY WARRANTY; without even the implied warranty of
#  MERCHANTABILITY or FITNESS FOR A PARTICULAR PURPOSE.  See the
#  GNU Lesser General Public License for more details.
#
#  You should have received a copy of the GNU Lesser General Public License
#  along with Pyrogram.  If not, see <http://www.gnu.org/licenses/>.

import asyncio
import base64
import functools
import hashlib
import os
import re
import struct
from concurrent.futures.thread import ThreadPoolExecutor
from datetime import (
    datetime,
    timezone,
)
from getpass import getpass
from typing import (
    Dict,
    List,
    Optional,
    Union,
)

import pyrogram
from pyrogram import (
    enums,
    raw,
    types,
)
from pyrogram.file_id import (
    DOCUMENT_TYPES,
    FileId,
    FileType,
    PHOTO_TYPES,
)


async def ainput(prompt: str = "", *, hide: bool = False):
    """Just like the built-in input, but async"""
    with ThreadPoolExecutor(1) as executor:
        func = functools.partial(getpass if hide else input, prompt)
        return await asyncio.get_event_loop().run_in_executor(executor, func)


def get_input_media_from_file_id(
    file_id: str,
    expected_file_type: FileType = None,
    ttl_seconds: int = None,
    has_spoiler: bool = None
) -> Union["raw.types.InputMediaPhoto", "raw.types.InputMediaDocument"]:
    try:
        decoded = FileId.decode(file_id)
    except Exception:
        raise ValueError(
            f'Failed to decode "{file_id}". The value does not represent an existing local file, '
            f"HTTP URL, or valid file id."
        )

    file_type = decoded.file_type

    if expected_file_type is not None and file_type != expected_file_type:
        raise ValueError(f"Expected {expected_file_type.name}, got {file_type.name} file id instead")

    if file_type in (FileType.THUMBNAIL, FileType.CHAT_PHOTO):
        raise ValueError(f"This file id can only be used for download: {file_id}")

    if file_type in PHOTO_TYPES:
        return raw.types.InputMediaPhoto(
            id=raw.types.InputPhoto(
                id=decoded.media_id,
                access_hash=decoded.access_hash,
                file_reference=decoded.file_reference
            ),
            spoiler=has_spoiler,
            ttl_seconds=ttl_seconds
        )

    if file_type in DOCUMENT_TYPES:
        return raw.types.InputMediaDocument(
            id=raw.types.InputDocument(
                id=decoded.media_id,
                access_hash=decoded.access_hash,
                file_reference=decoded.file_reference
            ),
            spoiler=has_spoiler,
            ttl_seconds=ttl_seconds
        )

    raise ValueError(f"Unknown file id: {file_id}")


class FakeUsers(dict):
    def __missing__(self, user_id):
        return raw.types.UserEmpty(id=user_id)


class FakeChats(dict):
    def __missing__(self, chat_id):
        return raw.types.ChatForbidden(id=chat_id, title=f"Forbidden {chat_id}")


async def parse_messages(
    client: "pyrogram.Client",
    messages: Union["raw.base.messages.Messages", "raw.base.Updates"],
    replies: int = 1,
    business_connection_id: str = None
) -> List["types.Message"]:
<<<<<<< HEAD
    users = {i.id: i for i in getattr(messages, "users", [])}
    chats = {i.id: i for i in getattr(messages, "chats", [])}
    topics = {i.id: i for i in getattr(messages, "topics", [])}
=======
    users = FakeUsers({i.id: i for i in messages.users})
    chats = FakeChats({i.id: i for i in messages.chats})
    topics = {i.id: i for i in messages.topics} if hasattr(messages, "topics") else None

    if not messages.messages:
        return types.List()
>>>>>>> e4ede878

    parsed_messages = []

    if isinstance(
        messages,
        (
            raw.types.messages.ChannelMessages,
            raw.types.messages.Messages,
            raw.types.messages.MessagesNotModified,
            raw.types.messages.MessagesSlice
        )
    ):
        if not messages.messages:
            return types.List()

        for message in messages.messages:
            parsed_messages.append(
                await types.Message._parse(
                    client=client,
                    message=message,
                    users=users,
                    chats=chats,
                    topics=topics,
                    replies=0,
                    business_connection_id=business_connection_id
                )
            )

        if replies:
            messages_with_replies = {}
            messages_with_story_replies = {}

            for m in messages.messages:
                if isinstance(m, raw.types.MessageEmpty):
                    continue

                if m.reply_to and isinstance(m.reply_to, raw.types.MessageReplyHeader):
                    messages_with_replies[m.id] = m.reply_to

                if m.reply_to and isinstance(m.reply_to, raw.types.MessageReplyStoryHeader):
                    messages_with_story_replies[m.id] = m.reply_to

            if messages_with_replies:
                # We need a chat id, but some messages might be empty (no chat attribute available)
                # Scan until we find a message with a chat available (there must be one, because we are fetching replies)
                chat_id = next((m.chat.id for m in parsed_messages if m.chat), 0)

                is_all_replies_in_same_chat = not any(m.reply_to_peer_id for m in messages_with_replies.values())
                reply_messages: List["types.Message"] = []

                if is_all_replies_in_same_chat:
                    reply_messages = await client.get_messages(
                        chat_id,
                        reply_to_message_ids=list(messages_with_replies.keys()),
                        replies=replies - 1
                    )
                else:
                    for reply_header in messages_with_replies.values():
                        reply_messages.append(
                            await client.get_messages(
                                chat_id=get_peer_id(reply_header.reply_to_peer_id) if getattr(reply_header, "reply_to_peer_id", None) else chat_id,
                                message_ids=reply_header.reply_to_msg_id,
                                replies=replies - 1
                            )
                        )

                for message in parsed_messages:
                    reply_to = messages_with_replies.get(message.id, None)

                    if not reply_to:
                        continue

                    for reply in reply_messages:
                        if reply.id == reply_to.reply_to_msg_id:
                            message.reply_to_message = reply
    else:
        for u in getattr(messages, "updates", []):
            if isinstance(
                u,
                (
                    raw.types.UpdateNewMessage,
                    raw.types.UpdateNewChannelMessage,
                    raw.types.UpdateNewScheduledMessage,
                    raw.types.UpdateBotNewBusinessMessage,
                )
            ):
                parsed_messages.append(
                    await types.Message._parse(
                        client,
                        u.message,
                        users,
                        chats,
                        is_scheduled=isinstance(u, raw.types.UpdateNewScheduledMessage),
                        business_connection_id=getattr(u, "connection_id", business_connection_id),
                        raw_reply_to_message=getattr(u, "reply_to_message", None),
                        replies=0
                    )
                )

    return types.List(parsed_messages)


def parse_deleted_messages(client, update, users, chats) -> List["types.Message"]:
    messages = update.messages
    channel_id = getattr(update, "channel_id", None)
    peer = getattr(update, "peer", None)

    chat = None

    if channel_id:
        chat = types.Chat(
            id=get_channel_id(channel_id),
            type=enums.ChatType.CHANNEL,
            client=client
        )
    if peer:
        chat_id = get_raw_peer_id(peer)
        if chat_id:
            if isinstance(peer, raw.types.PeerUser):
                chat = types.Chat._parse_user_chat(client, users[chat_id])

            elif isinstance(peer, raw.types.PeerChat):
                chat = types.Chat._parse_chat_chat(client, chats[chat_id])

            else:
                chat = types.Chat._parse_channel_chat(
                    client, chats[chat_id]
                )

    parsed_messages = []

    for message in messages:
        parsed_messages.append(
            types.Message(
                id=message,
                chat=chat,
                business_connection_id=getattr(update, "connection_id", None),
                client=client
            )
        )

    return types.List(parsed_messages)


def pack_inline_message_id(msg_id: "raw.base.InputBotInlineMessageID"):
    if isinstance(msg_id, raw.types.InputBotInlineMessageID):
        inline_message_id_packed = struct.pack(
            "<iqq",
            msg_id.dc_id,
            msg_id.id,
            msg_id.access_hash
        )
    else:
        inline_message_id_packed = struct.pack(
            "<iqiq",
            msg_id.dc_id,
            msg_id.owner_id,
            msg_id.id,
            msg_id.access_hash
        )

    return base64.urlsafe_b64encode(inline_message_id_packed).decode().rstrip("=")


def unpack_inline_message_id(inline_message_id: str) -> "raw.base.InputBotInlineMessageID":
    padded = inline_message_id + "=" * (-len(inline_message_id) % 4)
    decoded = base64.urlsafe_b64decode(padded)

    if len(decoded) == 20:
        unpacked = struct.unpack("<iqq", decoded)

        return raw.types.InputBotInlineMessageID(
            dc_id=unpacked[0],
            id=unpacked[1],
            access_hash=unpacked[2]
        )
    else:
        unpacked = struct.unpack("<iqiq", decoded)

        return raw.types.InputBotInlineMessageID64(
            dc_id=unpacked[0],
            owner_id=unpacked[1],
            id=unpacked[2],
            access_hash=unpacked[3]
        )


# TODO: Взять значения с TDLib и TDesktop
MIN_CHANNEL_ID_OLD = -1002147483647
MIN_CHANNEL_ID = -100999999999999
MAX_CHANNEL_ID = -1000000000000
MIN_CHAT_ID = -999999999999
MAX_USER_ID_OLD = 2147483647
MAX_USER_ID = 999999999999


def get_raw_peer_id(peer: Union[raw.base.Peer, raw.base.InputPeer, raw.base.RequestedPeer]) -> Optional[int]:
    """Get the raw peer id from a Peer object"""
    if isinstance(peer, (raw.types.PeerUser, raw.types.InputPeerUser, raw.types.RequestedPeerUser)):
        return peer.user_id

    if isinstance(peer, (raw.types.PeerChat, raw.types.InputPeerChat, raw.types.RequestedPeerChat)):
        return peer.chat_id

    if isinstance(peer, (raw.types.PeerChannel, raw.types.InputPeerChannel, raw.types.RequestedPeerChannel)):
        return peer.channel_id

    return None


def get_peer_id(peer: Union[raw.base.Peer, raw.base.InputPeer, raw.base.RequestedPeer]) -> int:
    """Get the non-raw peer id from a Peer object"""
    if isinstance(peer, (raw.types.PeerUser, raw.types.InputPeerUser, raw.types.RequestedPeerUser)):
        return peer.user_id

    if isinstance(peer, (raw.types.PeerChat, raw.types.InputPeerChat, raw.types.RequestedPeerChat)):
        return -peer.chat_id

    if isinstance(peer, (raw.types.PeerChannel, raw.types.InputPeerChannel, raw.types.RequestedPeerChannel)):
        return MAX_CHANNEL_ID - peer.channel_id

    raise ValueError(f"Peer type invalid: {peer}")


def get_peer_type(peer_id: int) -> str:
    if peer_id < 0:
        if MIN_CHAT_ID <= peer_id:
            return "chat"

        if MIN_CHANNEL_ID <= peer_id < MAX_CHANNEL_ID:
            return "channel"
    elif 0 < peer_id <= MAX_USER_ID:
        return "user"

    raise ValueError(f"Peer id invalid: {peer_id}")


def get_reply_to(
    reply_to_message_id: Optional[int] = None,
    message_thread_id: Optional[int] = None,
    reply_to_peer: Optional[raw.base.InputPeer] = None,
    quote_text: Optional[str] = None,
    quote_entities: Optional[List[raw.base.MessageEntity]] = None,
    quote_offset: Optional[int] = None,
    reply_to_story_id: Optional[int] = None
) -> Optional[Union[raw.types.InputReplyToMessage, raw.types.InputReplyToStory]]:
    """Get InputReply for reply_to argument"""
    if all((reply_to_peer, reply_to_story_id)):
        return raw.types.InputReplyToStory(peer=reply_to_peer, story_id=reply_to_story_id)  # type: ignore[arg-type]

    if any((reply_to_message_id, message_thread_id)):
        return raw.types.InputReplyToMessage(
            reply_to_msg_id=reply_to_message_id or message_thread_id,  # type: ignore[arg-type]
            top_msg_id=message_thread_id if reply_to_message_id else None,
            reply_to_peer_id=reply_to_peer,
            quote_text=quote_text,
            quote_entities=quote_entities,
            quote_offset=quote_offset,
        )

    return None


def get_channel_id(peer_id: int) -> int:
    return MAX_CHANNEL_ID - peer_id


def btoi(b: bytes) -> int:
    return int.from_bytes(b, "big")


def itob(i: int) -> bytes:
    return i.to_bytes(256, "big")


def sha256(data: bytes) -> bytes:
    return hashlib.sha256(data).digest()


def xor(a: bytes, b: bytes) -> bytes:
    return bytes(i ^ j for i, j in zip(a, b))


def compute_password_hash(
    algo: raw.types.PasswordKdfAlgoSHA256SHA256PBKDF2HMACSHA512iter100000SHA256ModPow,
    password: str
) -> bytes:
    hash1 = sha256(algo.salt1 + password.encode() + algo.salt1)
    hash2 = sha256(algo.salt2 + hash1 + algo.salt2)
    hash3 = hashlib.pbkdf2_hmac("sha512", hash2, algo.salt1, 100000)

    return sha256(algo.salt2 + hash3 + algo.salt2)


# noinspection PyPep8Naming
def compute_password_check(
    r: raw.types.account.Password,
    password: str
) -> raw.types.InputCheckPasswordSRP:
    algo = r.current_algo

    p_bytes = algo.p
    p = btoi(algo.p)

    g_bytes = itob(algo.g)
    g = algo.g

    B_bytes = r.srp_B
    B = btoi(B_bytes)

    srp_id = r.srp_id

    x_bytes = compute_password_hash(algo, password)
    x = btoi(x_bytes)

    g_x = pow(g, x, p)

    k_bytes = sha256(p_bytes + g_bytes)
    k = btoi(k_bytes)

    kg_x = (k * g_x) % p

    while True:
        a_bytes = os.urandom(256)
        a = btoi(a_bytes)

        A = pow(g, a, p)
        A_bytes = itob(A)

        u = btoi(sha256(A_bytes + B_bytes))

        if u > 0:
            break

    g_b = (B - kg_x) % p

    ux = u * x
    a_ux = a + ux
    S = pow(g_b, a_ux, p)
    S_bytes = itob(S)

    K_bytes = sha256(S_bytes)

    M1_bytes = sha256(
        xor(sha256(p_bytes), sha256(g_bytes))
        + sha256(algo.salt1)
        + sha256(algo.salt2)
        + A_bytes
        + B_bytes
        + K_bytes
    )

    return raw.types.InputCheckPasswordSRP(srp_id=srp_id, A=A_bytes, M1=M1_bytes)


async def parse_text_entities(
    client: "pyrogram.Client",
    text: str,
    parse_mode: enums.ParseMode,
    entities: List["types.MessageEntity"]
) -> Dict[str, Union[str, List[raw.base.MessageEntity]]]:
    if entities:
        # Inject the client instance because parsing user mentions requires it
        for entity in entities:
            entity._client = client

        text, entities = text, [await entity.write() for entity in entities] or None
    else:
        text, entities = (await client.parser.parse(text, parse_mode)).values()

    return {
        "message": text,
        "entities": entities
    }


def zero_datetime() -> datetime:
    return datetime.fromtimestamp(0, timezone.utc)


def max_datetime() -> datetime:
    return datetime.fromtimestamp((1 << 31) - 1, timezone.utc)


def timestamp_to_datetime(ts: Optional[int]) -> Optional[datetime]:
    return datetime.fromtimestamp(ts) if ts else None


def datetime_to_timestamp(dt: Optional[datetime]) -> Optional[int]:
    return int(dt.timestamp()) if dt else None


def get_first_url(text):
    text = re.sub(r"^\s*(<[\w<>=\s\"]*>)\s*", r"\1", text)
    text = re.sub(r"\s*(</[\w</>]*>)\s*$", r"\1", text)

    matches = re.findall(r"(https?):\/\/([\w_-]+(?:(?:\.[\w_-]+)+))([\w.,@?^=%&:\/~+#-]*[\w@?^=%&\/~+#-])", text)

    return f"{matches[0][0]}://{matches[0][1]}{matches[0][2]}" if matches else None<|MERGE_RESOLUTION|>--- conflicted
+++ resolved
@@ -120,18 +120,9 @@
     replies: int = 1,
     business_connection_id: str = None
 ) -> List["types.Message"]:
-<<<<<<< HEAD
-    users = {i.id: i for i in getattr(messages, "users", [])}
-    chats = {i.id: i for i in getattr(messages, "chats", [])}
-    topics = {i.id: i for i in getattr(messages, "topics", [])}
-=======
     users = FakeUsers({i.id: i for i in messages.users})
     chats = FakeChats({i.id: i for i in messages.chats})
     topics = {i.id: i for i in messages.topics} if hasattr(messages, "topics") else None
-
-    if not messages.messages:
-        return types.List()
->>>>>>> e4ede878
 
     parsed_messages = []
 
