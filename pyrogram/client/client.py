# Pyrogram - Telegram MTProto API Client Library for Python
# Copyright (C) 2017-2019 Dan Tès <https://github.com/delivrance>
#
# This file is part of Pyrogram.
#
# Pyrogram is free software: you can redistribute it and/or modify
# it under the terms of the GNU Lesser General Public License as published
# by the Free Software Foundation, either version 3 of the License, or
# (at your option) any later version.
#
# Pyrogram is distributed in the hope that it will be useful,
# but WITHOUT ANY WARRANTY; without even the implied warranty of
# MERCHANTABILITY or FITNESS FOR A PARTICULAR PURPOSE.  See the
# GNU Lesser General Public License for more details.
#
# You should have received a copy of the GNU Lesser General Public License
# along with Pyrogram.  If not, see <http://www.gnu.org/licenses/>.

<<<<<<< HEAD
import asyncio
import base64
import inspect
import json
=======
>>>>>>> f16ca8b9
import logging
import math
import mimetypes
import os
import re
import shutil
import tempfile
import time
from configparser import ConfigParser
from hashlib import sha256, md5
from importlib import import_module
from pathlib import Path
from signal import signal, SIGINT, SIGTERM, SIGABRT
from typing import Union, List

from pyrogram.api import functions, types
from pyrogram.api.core import TLObject
from pyrogram.client.handlers import DisconnectHandler
from pyrogram.client.handlers.handler import Handler
from pyrogram.client.methods.password.utils import compute_check
from pyrogram.crypto import AES
from pyrogram.errors import (
    PhoneMigrate, NetworkMigrate, PhoneNumberInvalid,
    PhoneNumberUnoccupied, PhoneCodeInvalid, PhoneCodeHashEmpty,
    PhoneCodeExpired, PhoneCodeEmpty, SessionPasswordNeeded,
    PasswordHashInvalid, FloodWait, PeerIdInvalid, FirstnameInvalid, PhoneNumberBanned,
    VolumeLocNotFound, UserMigrate, ChannelPrivate, PhoneNumberOccupied,
    PasswordRecoveryNa, PasswordEmpty
)
from pyrogram.session import Auth, Session
from .ext import utils, Syncer, BaseClient, Dispatcher
from .ext.utils import ainput
from .methods import Methods
from .storage import Storage, FileStorage, MemoryStorage

log = logging.getLogger(__name__)


class Client(Methods, BaseClient):
    """Pyrogram Client, the main means for interacting with Telegram.

    Parameters:
        session_name (``str``):
            Pass a string of your choice to give a name to the client session, e.g.: "*my_account*". This name will be
            used to save a file on disk that stores details needed to reconnect without asking again for credentials.
            Alternatively, if you don't want a file to be saved on disk, pass the special name "**:memory:**" to start
            an in-memory session that will be discarded as soon as you stop the Client. In order to reconnect again
            using a memory storage without having to login again, you can use
            :meth:`~pyrogram.Client.export_session_string` before stopping the client to get a session string you can
            pass here as argument.

        api_id (``int``, *optional*):
            The *api_id* part of your Telegram API Key, as integer. E.g.: 12345
            This is an alternative way to pass it if you don't want to use the *config.ini* file.

        api_hash (``str``, *optional*):
            The *api_hash* part of your Telegram API Key, as string. E.g.: "0123456789abcdef0123456789abcdef".
            This is an alternative way to pass it if you don't want to use the *config.ini* file.

        app_version (``str``, *optional*):
            Application version. Defaults to "Pyrogram X.Y.Z"
            This is an alternative way to set it if you don't want to use the *config.ini* file.

        device_model (``str``, *optional*):
            Device model. Defaults to *platform.python_implementation() + " " + platform.python_version()*
            This is an alternative way to set it if you don't want to use the *config.ini* file.

        system_version (``str``, *optional*):
            Operating System version. Defaults to *platform.system() + " " + platform.release()*
            This is an alternative way to set it if you don't want to use the *config.ini* file.

        lang_code (``str``, *optional*):
            Code of the language used on the client, in ISO 639-1 standard. Defaults to "en".
            This is an alternative way to set it if you don't want to use the *config.ini* file.

        ipv6 (``bool``, *optional*):
            Pass True to connect to Telegram using IPv6.
            Defaults to False (IPv4).

        proxy (``dict``, *optional*):
            Your SOCKS5 Proxy settings as dict,
            e.g.: *dict(hostname="11.22.33.44", port=1080, username="user", password="pass")*.
            *username* and *password* can be omitted if your proxy doesn't require authorization.
            This is an alternative way to setup a proxy if you don't want to use the *config.ini* file.

        test_mode (``bool``, *optional*):
            Enable or disable login to the test servers. Defaults to False.
            Only applicable for new sessions and will be ignored in case previously
            created sessions are loaded.

        bot_token (``str``, *optional*):
            Pass your Bot API token to create a bot session, e.g.: "123456:ABC-DEF1234ghIkl-zyx57W2v1u123ew11"
            Only applicable for new sessions.

        phone_number (``str`` | ``callable``, *optional*):
            Pass your phone number as string (with your Country Code prefix included) to avoid entering it manually.
            Or pass a callback function which accepts no arguments and must return the correct phone number as string
            (e.g., "391234567890").
            Only applicable for new sessions.

        phone_code (``str`` | ``callable``, *optional*):
            Pass the phone code as string (for test numbers only) to avoid entering it manually. Or pass a callback
            function which accepts a single positional argument *(phone_number)* and must return the correct phone code
            as string (e.g., "12345").
            Only applicable for new sessions.

        password (``str``, *optional*):
            Pass your Two-Step Verification password as string (if you have one) to avoid entering it manually.
            Or pass a callback function which accepts a single positional argument *(password_hint)* and must return
            the correct password as string (e.g., "password").
            Only applicable for new sessions.

        recovery_code (``callable``, *optional*):
            Pass a callback function which accepts a single positional argument *(email_pattern)* and must return the
            correct password recovery code as string (e.g., "987654").
            Only applicable for new sessions.

        force_sms (``str``, *optional*):
            Pass True to force Telegram sending the authorization code via SMS.
            Only applicable for new sessions.

        first_name (``str``, *optional*):
            Pass a First Name as string to avoid entering it manually. Or pass a callback function which accepts no
            arguments and must return the correct name as string (e.g., "Dan"). It will be used to automatically create
            a new Telegram account in case the phone number you passed is not registered yet.
            Only applicable for new sessions.

        last_name (``str``, *optional*):
            Same purpose as *first_name*; pass a Last Name to avoid entering it manually. It can
            be an empty string: "". Only applicable for new sessions.

        workers (``int``, *optional*):
            Number of maximum concurrent workers for handling incoming updates. Defaults to 4.

        workdir (``str``, *optional*):
            Define a custom working directory. The working directory is the location in your filesystem
            where Pyrogram will store your session files. Defaults to "." (current directory).

        config_file (``str``, *optional*):
            Path of the configuration file. Defaults to ./config.ini

        plugins (``dict``, *optional*):
            Your Smart Plugins settings as dict, e.g.: *dict(root="plugins")*.
            This is an alternative way to setup plugins if you don't want to use the *config.ini* file.

        no_updates (``bool``, *optional*):
            Pass True to completely disable incoming updates for the current session.
            When updates are disabled your client can't receive any new message.
            Useful for batch programs that don't need to deal with updates.
            Defaults to False (updates enabled and always received).

        takeout (``bool``, *optional*):
            Pass True to let the client use a takeout session instead of a normal one, implies *no_updates=True*.
            Useful for exporting your Telegram data. Methods invoked inside a takeout session (such as get_history,
            download_media, ...) are less prone to throw FloodWait exceptions.
            Only available for users, bots will ignore this parameter.
            Defaults to False (normal session).
    """

    terms_of_service_displayed = False

    def __init__(
        self,
        session_name: Union[str, Storage],
        api_id: Union[int, str] = None,
        api_hash: str = None,
        app_version: str = None,
        device_model: str = None,
        system_version: str = None,
        lang_code: str = None,
        ipv6: bool = False,
        proxy: dict = None,
        test_mode: bool = False,
        bot_token: str = None,
        phone_number: str = None,
        phone_code: Union[str, callable] = None,
        password: str = None,
        recovery_code: callable = None,
        force_sms: bool = False,
        first_name: str = None,
        last_name: str = None,
        workers: int = BaseClient.WORKERS,
        workdir: str = BaseClient.WORKDIR,
        config_file: str = BaseClient.CONFIG_FILE,
        plugins: dict = None,
        no_updates: bool = None,
        takeout: bool = None
    ):
        super().__init__()

        self.session_name = session_name
        self.api_id = int(api_id) if api_id else None
        self.api_hash = api_hash
        self.app_version = app_version
        self.device_model = device_model
        self.system_version = system_version
        self.lang_code = lang_code
        self.ipv6 = ipv6
        # TODO: Make code consistent, use underscore for private/protected fields
        self._proxy = proxy
        self.test_mode = test_mode
        self.bot_token = bot_token
        self.phone_number = phone_number
        self.phone_code = phone_code
        self.password = password
        self.recovery_code = recovery_code
        self.force_sms = force_sms
        self.first_name = first_name
        self.last_name = last_name
        self.workers = workers
        self.workdir = Path(workdir)
        self.config_file = Path(config_file)
        self.plugins = plugins
        self.no_updates = no_updates
        self.takeout = takeout

        if isinstance(session_name, str):
            if session_name == ":memory:" or len(session_name) >= MemoryStorage.SESSION_STRING_SIZE:
                session_name = re.sub(r"[\n\s]+", "", session_name)
                self.storage = MemoryStorage(session_name)
            else:
                self.storage = FileStorage(session_name, self.workdir)
        elif isinstance(session_name, Storage):
            self.storage = session_name
        else:
            raise ValueError("Unknown storage engine")

        self.dispatcher = Dispatcher(self, workers)

    def __enter__(self):
        return self.start()

    def __exit__(self, *args):
        self.stop()

    async def __aenter__(self):
        return await self.start()

    async def __aexit__(self, *args):
        await self.stop()

    @property
    def proxy(self):
        return self._proxy

    @proxy.setter
    def proxy(self, value):
        if value is None:
            self._proxy = None
            return

        if self._proxy is None:
            self._proxy = {}

        self._proxy["enabled"] = bool(value.get("enabled", True))
        self._proxy.update(value)

    async def start(self):
        """Start the Client.

        Raises:
            RPCError: In case of a Telegram RPC error.
            ConnectionError: In case you try to start an already started Client.
        """
        if self.is_started:
            raise ConnectionError("Client has already been started")

        self.load_config()
        await self.load_session()
        self.load_plugins()

        self.session = Session(self, self.storage.dc_id, self.storage.auth_key)

        await self.session.start()
        self.is_started = True

        try:
            if self.storage.user_id is None:
                if self.bot_token is None:
<<<<<<< HEAD
                    self.is_bot = False
                    await self.authorize_user()
                else:
                    self.is_bot = True
                    await self.authorize_bot()
=======
                    self.storage.is_bot = False
                    self.authorize_user()
                else:
                    self.storage.is_bot = True
                    self.authorize_bot()
>>>>>>> f16ca8b9

            if not self.storage.is_bot:
                if self.takeout:
                    self.takeout_id = (await self.send(functions.account.InitTakeoutSession())).id
                    log.warning("Takeout session {} initiated".format(self.takeout_id))

                now = time.time()

<<<<<<< HEAD
                if abs(now - self.date) > Client.OFFLINE_SLEEP:
                    self.peers_by_username = {}
                    self.peers_by_phone = {}

                    await self.get_initial_dialogs()
                    await self.get_contacts()
=======
                if abs(now - self.storage.date) > Client.OFFLINE_SLEEP:
                    self.get_initial_dialogs()
                    self.get_contacts()
>>>>>>> f16ca8b9
                else:
                    await self.send(functions.messages.GetPinnedDialogs(folder_id=0))
                    await self.get_initial_dialogs_chunk()
            else:
                await self.send(functions.updates.GetState())
        except Exception as e:
            self.is_started = False
            await self.session.stop()
            raise e

        self.updates_worker_task = asyncio.ensure_future(self.updates_worker())

        for _ in range(Client.DOWNLOAD_WORKERS):
            self.download_worker_tasks.append(
                asyncio.ensure_future(self.download_worker())
            )

        log.info("Started {} DownloadWorkerTasks".format(Client.DOWNLOAD_WORKERS))

        await self.dispatcher.start()
        await Syncer.add(self)

        mimetypes.init()

        return self

    async def stop(self):
        """Stop the Client.

        Raises:
            ConnectionError: In case you try to stop an already stopped Client.
        """
        if not self.is_started:
            raise ConnectionError("Client is already stopped")

        if self.takeout_id:
            await self.send(functions.account.FinishTakeoutSession())
            log.warning("Takeout session {} finished".format(self.takeout_id))

        await Syncer.remove(self)
        await self.dispatcher.stop()

        for _ in range(Client.DOWNLOAD_WORKERS):
            self.download_queue.put_nowait(None)

        for task in self.download_worker_tasks:
            await task

        self.download_worker_tasks.clear()

        log.info("Stopped {} DownloadWorkerTasks".format(Client.DOWNLOAD_WORKERS))

        self.updates_queue.put_nowait(None)
        await self.updates_worker_task

        for media_session in self.media_sessions.values():
            await media_session.stop()

        self.media_sessions.clear()

        self.is_started = False
        await self.session.stop()

        return self

    async def restart(self):
        """Restart the Client.

        Raises:
            ConnectionError: In case you try to restart a stopped Client.
        """
        await self.stop()
        await self.start()

    async def idle(self, stop_signals: tuple = (SIGINT, SIGTERM, SIGABRT)):
        """Block the main script execution until a signal (e.g.: from CTRL+C) is received.
        Once the signal is received, the client will automatically stop and the main script will continue its execution.

        This is used after starting one or more clients and is useful for event-driven applications only, that are,
        applications which react upon incoming Telegram updates through handlers, rather than executing a set of methods
        sequentially.

        The way Pyrogram works, will keep your handlers in a pool of workers, which are executed concurrently outside
        the main script; calling idle() will ensure the client(s) will be kept alive by not letting the main script to
        end, until you decide to quit.

        Parameters:
            stop_signals (``tuple``, *optional*):
                Iterable containing signals the signal handler will listen to.
                Defaults to (SIGINT, SIGTERM, SIGABRT).
        """

        # TODO: Maybe make this method static and don't automatically stop

        def signal_handler(*args):
            log.info("Stop signal received ({}). Exiting...".format(args[0]))
            self.is_idle = False

        for s in stop_signals:
            signal(s, signal_handler)

        self.is_idle = True

        while self.is_idle:
            await asyncio.sleep(1)

        await self.stop()

    def run(self, coroutine=None):
        """Start the Client and automatically idle the main script.

        This is a convenience method that literally just calls :meth:`~Client.start` and :meth:`~Client.idle`. It makes
        running a client less verbose, but is not suitable in case you want to run more than one client in a single main
        script, since :meth:`~Client.idle` will block.

        Args:
            coroutine: (``Coroutine``, *optional*):
                Pass a coroutine to run it until is complete.

        Raises:
            RPCError: In case of a Telegram RPC error.
        """
        run = asyncio.get_event_loop().run_until_complete

        run(self.start())

        run(
            coroutine if inspect.iscoroutine(coroutine)
            else coroutine() if coroutine
            else self.idle()
        )

        if self.is_started:
            run(self.stop())

        return coroutine

    def add_handler(self, handler: Handler, group: int = 0):
        """Register an update handler.

        You can register multiple handlers, but at most one handler within a group
        will be used for a single update. To handle the same update more than once, register
        your handler using a different group id (lower group id == higher priority).

        Parameters:
            handler (``Handler``):
                The handler to be registered.

            group (``int``, *optional*):
                The group identifier, defaults to 0.

        Returns:
            ``tuple``: A tuple consisting of (handler, group).
        """
        if isinstance(handler, DisconnectHandler):
            self.disconnect_handler = handler.callback
        else:
            self.dispatcher.add_handler(handler, group)

        return handler, group

    def remove_handler(self, handler: Handler, group: int = 0):
        """Remove a previously-registered update handler.

        Make sure to provide the right group that the handler was added in. You can use
        the return value of the :meth:`~Client.add_handler` method, a tuple of (handler, group), and
        pass it directly.

        Parameters:
            handler (``Handler``):
                The handler to be removed.

            group (``int``, *optional*):
                The group identifier, defaults to 0.
        """
        if isinstance(handler, DisconnectHandler):
            self.disconnect_handler = None
        else:
            self.dispatcher.remove_handler(handler, group)

    def stop_transmission(self):
        """Stop downloading or uploading a file.
        Must be called inside a progress callback function.
        """
        raise Client.StopTransmission

    async def authorize_bot(self):
        try:
            r = await self.send(
                functions.auth.ImportBotAuthorization(
                    flags=0,
                    api_id=self.api_id,
                    api_hash=self.api_hash,
                    bot_auth_token=self.bot_token
                )
            )
        except UserMigrate as e:
            await self.session.stop()

<<<<<<< HEAD
            self.dc_id = e.x
            self.auth_key = await Auth(self.dc_id, self.test_mode, self.ipv6, self._proxy).create()

            self.session = Session(
                self,
                self.dc_id,
                self.auth_key
            )

            await self.session.start()
            await self.authorize_bot()
=======
            self.storage.dc_id = e.x
            self.storage.auth_key = Auth(self, self.storage.dc_id).create()
            self.session = Session(self, self.storage.dc_id, self.storage.auth_key)

            self.session.start()

            self.authorize_bot()
>>>>>>> f16ca8b9
        else:
            self.storage.user_id = r.user.id

            print("Logged in successfully as @{}".format(r.user.username))

    async def authorize_user(self):
        phone_number_invalid_raises = self.phone_number is not None
        phone_code_invalid_raises = self.phone_code is not None
        password_invalid_raises = self.password is not None
        first_name_invalid_raises = self.first_name is not None

        async def default_phone_number_callback():
            while True:
                phone_number = await ainput("Enter phone number: ")
                confirm = await ainput("Is \"{}\" correct? (y/n): ".format(phone_number))

                if confirm in ("y", "1"):
                    return phone_number
                elif confirm in ("n", "2"):
                    continue

        while True:
            self.phone_number = (
                await default_phone_number_callback() if self.phone_number is None
                else str(await self.phone_number()) if callable(self.phone_number)
                else str(self.phone_number)
            )

            self.phone_number = self.phone_number.strip("+")

            try:
                r = await self.send(
                    functions.auth.SendCode(
                        phone_number=self.phone_number,
                        api_id=self.api_id,
                        api_hash=self.api_hash,
                        settings=types.CodeSettings()
                    )
                )
            except (PhoneMigrate, NetworkMigrate) as e:
                await self.session.stop()

                self.storage.dc_id = e.x
                self.storage.auth_key = Auth(self, self.storage.dc_id).create()

<<<<<<< HEAD
                self.auth_key = await Auth(
                    self.dc_id,
                    self.test_mode,
                    self.ipv6,
                    self._proxy
                ).create()

                self.session = Session(
                    self,
                    self.dc_id,
                    self.auth_key
                )
=======
                self.session = Session(self, self.storage.dc_id, self.storage.auth_key)
>>>>>>> f16ca8b9

                await self.session.start()
            except (PhoneNumberInvalid, PhoneNumberBanned) as e:
                if phone_number_invalid_raises:
                    raise
                else:
                    print(e.MESSAGE)
                    self.phone_number = None
            except FloodWait as e:
                if phone_number_invalid_raises:
                    raise
                else:
                    print(e.MESSAGE.format(x=e.x))
                    await asyncio.sleep(e.x)
            except Exception as e:
                log.error(e, exc_info=True)
                raise
            else:
                break

        phone_registered = r.phone_registered
        phone_code_hash = r.phone_code_hash
        terms_of_service = r.terms_of_service

        if terms_of_service and not Client.terms_of_service_displayed:
            print("\n" + terms_of_service.text + "\n")
            Client.terms_of_service_displayed = True

        if self.force_sms:
            await self.send(
                functions.auth.ResendCode(
                    phone_number=self.phone_number,
                    phone_code_hash=phone_code_hash
                )
            )

        while True:
            if not phone_registered:
                self.first_name = (
                    await ainput("First name: ") if self.first_name is None
                    else str(await self.first_name()) if callable(self.first_name)
                    else str(self.first_name)
                )

                self.last_name = (
                    await ainput("Last name: ") if self.last_name is None
                    else str(await self.last_name()) if callable(self.last_name)
                    else str(self.last_name)
                )

            self.phone_code = (
                await ainput("Enter phone code: ") if self.phone_code is None
                else str(await self.phone_code(self.phone_number)) if callable(self.phone_code)
                else str(self.phone_code)
            )

            try:
                if phone_registered:
                    try:
                        r = await self.send(
                            functions.auth.SignIn(
                                phone_number=self.phone_number,
                                phone_code_hash=phone_code_hash,
                                phone_code=self.phone_code
                            )
                        )
                    except PhoneNumberUnoccupied:
                        log.warning("Phone number unregistered")
                        phone_registered = False
                        continue
                else:
                    try:
                        r = await self.send(
                            functions.auth.SignUp(
                                phone_number=self.phone_number,
                                phone_code_hash=phone_code_hash,
                                phone_code=self.phone_code,
                                first_name=self.first_name,
                                last_name=self.last_name
                            )
                        )
                    except PhoneNumberOccupied:
                        log.warning("Phone number already registered")
                        phone_registered = True
                        continue
            except (PhoneCodeInvalid, PhoneCodeEmpty, PhoneCodeExpired, PhoneCodeHashEmpty) as e:
                if phone_code_invalid_raises:
                    raise
                else:
                    print(e.MESSAGE)
                    self.phone_code = None
            except FirstnameInvalid as e:
                if first_name_invalid_raises:
                    raise
                else:
                    print(e.MESSAGE)
                    self.first_name = None
            except SessionPasswordNeeded as e:
                print(e.MESSAGE)

                async def default_password_callback(password_hint: str) -> str:
                    print("Hint: {}".format(password_hint))
                    return await ainput("Enter password (empty to recover): ")

                async def default_recovery_callback(email_pattern: str) -> str:
                    print("An e-mail containing the recovery code has been sent to {}".format(email_pattern))
                    return await ainput("Enter password recovery code: ")

                while True:
                    try:
                        r = await self.send(functions.account.GetPassword())

                        self.password = (
                            await default_password_callback(r.hint) if self.password is None
                            else str((await self.password(r.hint)) or "") if callable(self.password)
                            else str(self.password)
                        )

                        if self.password == "":
                            r = await self.send(functions.auth.RequestPasswordRecovery())

                            self.recovery_code = (
                                await default_recovery_callback(r.email_pattern) if self.recovery_code is None
                                else str(await self.recovery_code(r.email_pattern)) if callable(self.recovery_code)
                                else str(self.recovery_code)
                            )

                            r = await self.send(
                                functions.auth.RecoverPassword(
                                    code=self.recovery_code
                                )
                            )
                        else:
                            r = await self.send(
                                functions.auth.CheckPassword(
                                    password=compute_check(r, self.password)
                                )
                            )
                    except (PasswordEmpty, PasswordRecoveryNa, PasswordHashInvalid) as e:
                        if password_invalid_raises:
                            raise
                        else:
                            print(e.MESSAGE)
                            self.password = None
                            self.recovery_code = None
                    except FloodWait as e:
                        if password_invalid_raises:
                            raise
                        else:
                            print(e.MESSAGE.format(x=e.x))
                            await asyncio.sleep(e.x)
                            self.password = None
                            self.recovery_code = None
                    except Exception as e:
                        log.error(e, exc_info=True)
                        raise
                    else:
                        break
                break
            except FloodWait as e:
                if phone_code_invalid_raises or first_name_invalid_raises:
                    raise
                else:
                    print(e.MESSAGE.format(x=e.x))
                    await asyncio.sleep(e.x)
            except Exception as e:
                log.error(e, exc_info=True)
                raise
            else:
                break

        if terms_of_service:
            assert await self.send(
                functions.help.AcceptTermsOfService(
                    id=terms_of_service.id
                )
            )

        self.password = None
        self.storage.user_id = r.user.id

        print("Logged in successfully as {}".format(r.user.first_name))

    def fetch_peers(
        self,
        peers: List[
            Union[
                types.User,
                types.Chat, types.ChatForbidden,
                types.Channel, types.ChannelForbidden
            ]
        ]
    ) -> bool:
        is_min = False
        parsed_peers = []

        for peer in peers:
            username = None
            phone_number = None

            if isinstance(peer, types.User):
                peer_id = peer.id
                access_hash = peer.access_hash

                username = peer.username
                phone_number = peer.phone

                if peer.bot:
                    peer_type = "bot"
                else:
                    peer_type = "user"

                if access_hash is None:
                    is_min = True
                    continue

                if username is not None:
                    username = username.lower()
            elif isinstance(peer, (types.Chat, types.ChatForbidden)):
                peer_id = -peer.id
                access_hash = 0
                peer_type = "group"
            elif isinstance(peer, (types.Channel, types.ChannelForbidden)):
                peer_id = int("-100" + str(peer.id))
                access_hash = peer.access_hash

                username = getattr(peer, "username", None)

                if peer.broadcast:
                    peer_type = "channel"
                else:
                    peer_type = "supergroup"

                if access_hash is None:
                    is_min = True
                    continue

                if username is not None:
                    username = username.lower()
            else:
                continue

            parsed_peers.append((peer_id, access_hash, peer_type, username, phone_number))

        self.storage.update_peers(parsed_peers)

        return is_min

    async def download_worker(self):
        while True:
            packet = await self.download_queue.get()

            if packet is None:
                break

            temp_file_path = ""
            final_file_path = ""

            try:
                data, directory, file_name, done, progress, progress_args, path = packet

                temp_file_path = await self.get_file(
                    media_type=data.media_type,
                    dc_id=data.dc_id,
                    document_id=data.document_id,
                    access_hash=data.access_hash,
                    thumb_size=data.thumb_size,
                    peer_id=data.peer_id,
                    volume_id=data.volume_id,
                    local_id=data.local_id,
                    file_size=data.file_size,
                    is_big=data.is_big,
                    progress=progress,
                    progress_args=progress_args
                )

                if temp_file_path:
                    final_file_path = os.path.abspath(re.sub("\\\\", "/", os.path.join(directory, file_name)))
                    os.makedirs(directory, exist_ok=True)
                    shutil.move(temp_file_path, final_file_path)
            except Exception as e:
                log.error(e, exc_info=True)

                try:
                    os.remove(temp_file_path)
                except OSError:
                    pass
            else:
                # TODO: "" or None for faulty download, which is better?
                # os.path methods return "" in case something does not exist, I prefer this.
                # For now let's keep None
                path[0] = final_file_path or None
            finally:
                done.set()

    async def updates_worker(self):
        log.info("UpdatesWorkerTask started")

        while True:
            updates = await self.updates_queue.get()

            if updates is None:
                break

            try:
                if isinstance(updates, (types.Update, types.UpdatesCombined)):
                    is_min = self.fetch_peers(updates.users) or self.fetch_peers(updates.chats)

                    users = {u.id: u for u in updates.users}
                    chats = {c.id: c for c in updates.chats}

                    for update in updates.updates:
                        channel_id = getattr(
                            getattr(
                                getattr(
                                    update, "message", None
                                ), "to_id", None
                            ), "channel_id", None
                        ) or getattr(update, "channel_id", None)

                        pts = getattr(update, "pts", None)
                        pts_count = getattr(update, "pts_count", None)

                        if isinstance(update, types.UpdateChannelTooLong):
                            log.warning(update)

                        if isinstance(update, types.UpdateNewChannelMessage) and is_min:
                            message = update.message

                            if not isinstance(message, types.MessageEmpty):
                                try:
                                    diff = await self.send(
                                        functions.updates.GetChannelDifference(
                                            channel=await self.resolve_peer(int("-100" + str(channel_id))),
                                            filter=types.ChannelMessagesFilter(
                                                ranges=[types.MessageRange(
                                                    min_id=update.message.id,
                                                    max_id=update.message.id
                                                )]
                                            ),
                                            pts=pts - pts_count,
                                            limit=pts
                                        )
                                    )
                                except ChannelPrivate:
                                    pass
                                else:
                                    if not isinstance(diff, types.updates.ChannelDifferenceEmpty):
                                        users.update({u.id: u for u in diff.users})
                                        chats.update({c.id: c for c in diff.chats})

                        self.dispatcher.updates_queue.put_nowait((update, users, chats))
                elif isinstance(updates, (types.UpdateShortMessage, types.UpdateShortChatMessage)):
                    diff = await self.send(
                        functions.updates.GetDifference(
                            pts=updates.pts - updates.pts_count,
                            date=updates.date,
                            qts=-1
                        )
                    )

                    if diff.new_messages:
                        self.dispatcher.updates_queue.put_nowait((
                            types.UpdateNewMessage(
                                message=diff.new_messages[0],
                                pts=updates.pts,
                                pts_count=updates.pts_count
                            ),
                            {u.id: u for u in diff.users},
                            {c.id: c for c in diff.chats}
                        ))
                    else:
                        self.dispatcher.updates_queue.put_nowait((diff.other_updates[0], {}, {}))
                elif isinstance(updates, types.UpdateShort):
                    self.dispatcher.updates_queue.put_nowait((updates.update, {}, {}))
                elif isinstance(updates, types.UpdatesTooLong):
                    log.warning(updates)
            except Exception as e:
                log.error(e, exc_info=True)

        log.info("UpdatesWorkerTask stopped")

    async def send(self,
                   data: TLObject,
                   retries: int = Session.MAX_RETRIES,
                   timeout: float = Session.WAIT_TIMEOUT):
        """Send raw Telegram queries.

        This method makes it possible to manually call every single Telegram API method in a low-level manner.
        Available functions are listed in the :obj:`functions <pyrogram.api.functions>` package and may accept compound
        data types from :obj:`types <pyrogram.api.types>` as well as bare types such as ``int``, ``str``, etc...

        .. note::

            This is a utility method intended to be used **only** when working with raw
            :obj:`functions <pyrogram.api.functions>` (i.e: a Telegram API method you wish to use which is not
            available yet in the Client class as an easy-to-use method).

        Parameters:
            data (``RawFunction``):
                The API Schema function filled with proper arguments.

            retries (``int``):
                Number of retries.

            timeout (``float``):
                Timeout in seconds.

        Returns:
            ``RawType``: The raw type response generated by the query.

        Raises:
            RPCError: In case of a Telegram RPC error.
        """
        if not self.is_started:
            raise ConnectionError("Client has not been started")

        if self.no_updates:
            data = functions.InvokeWithoutUpdates(query=data)

        if self.takeout_id:
            data = functions.InvokeWithTakeout(takeout_id=self.takeout_id, query=data)

        r = await self.session.send(data, retries, timeout)

        self.fetch_peers(getattr(r, "users", []))
        self.fetch_peers(getattr(r, "chats", []))

        return r

    def load_config(self):
        parser = ConfigParser()
        parser.read(self.config_file)

        if self.api_id and self.api_hash:
            pass
        else:
            if parser.has_section("pyrogram"):
                self.api_id = parser.getint("pyrogram", "api_id")
                self.api_hash = parser.get("pyrogram", "api_hash")
            else:
                raise AttributeError(
                    "No API Key found. "
                    "More info: https://docs.pyrogram.org/intro/setup#configuration"
                )

        for option in ["app_version", "device_model", "system_version", "lang_code"]:
            if getattr(self, option):
                pass
            else:
                if parser.has_section("pyrogram"):
                    setattr(self, option, parser.get(
                        "pyrogram",
                        option,
                        fallback=getattr(Client, option.upper())
                    ))
                else:
                    setattr(self, option, getattr(Client, option.upper()))

        if self._proxy:
            self._proxy["enabled"] = bool(self._proxy.get("enabled", True))
        else:
            self._proxy = {}

            if parser.has_section("proxy"):
                self._proxy["enabled"] = parser.getboolean("proxy", "enabled", fallback=True)
                self._proxy["hostname"] = parser.get("proxy", "hostname")
                self._proxy["port"] = parser.getint("proxy", "port")
                self._proxy["username"] = parser.get("proxy", "username", fallback=None) or None
                self._proxy["password"] = parser.get("proxy", "password", fallback=None) or None

        if self.plugins:
            self.plugins = {
                "enabled": bool(self.plugins.get("enabled", True)),
                "root": self.plugins.get("root", None),
                "include": self.plugins.get("include", []),
                "exclude": self.plugins.get("exclude", [])
            }
        else:
            try:
                section = parser["plugins"]

                self.plugins = {
                    "enabled": section.getboolean("enabled", True),
                    "root": section.get("root", None),
                    "include": section.get("include", []),
                    "exclude": section.get("exclude", [])
                }

                include = self.plugins["include"]
                exclude = self.plugins["exclude"]

<<<<<<< HEAD
    async def load_session(self):
        try:
            with open(os.path.join(self.workdir, "{}.session".format(self.session_name)), encoding="utf-8") as f:
                s = json.load(f)
        except FileNotFoundError:
            self.dc_id = 1
            self.date = 0
            self.auth_key = await Auth(self.dc_id, self.test_mode, self.ipv6, self._proxy).create()
        else:
            self.dc_id = s["dc_id"]
            self.test_mode = s["test_mode"]
            self.auth_key = base64.b64decode("".join(s["auth_key"]))
            self.user_id = s["user_id"]
            self.date = s.get("date", 0)
            # TODO: replace default with False once token session name will be deprecated
            self.is_bot = s.get("is_bot", self.is_bot)
=======
                if include:
                    self.plugins["include"] = include.strip().split("\n")
>>>>>>> f16ca8b9

                if exclude:
                    self.plugins["exclude"] = exclude.strip().split("\n")

            except KeyError:
                self.plugins = None

    def load_session(self):
        self.storage.open()

        session_empty = any([
            self.storage.test_mode is None,
            self.storage.auth_key is None,
            self.storage.user_id is None,
            self.storage.is_bot is None
        ])

        if session_empty:
            self.storage.dc_id = 1
            self.storage.date = 0

            self.storage.test_mode = self.test_mode
            self.storage.auth_key = Auth(self, self.storage.dc_id).create()
            self.storage.user_id = None
            self.storage.is_bot = None

    def load_plugins(self):
        if self.plugins:
            plugins = self.plugins.copy()

            for option in ["include", "exclude"]:
                if plugins[option]:
                    plugins[option] = [
                        (i.split()[0], i.split()[1:] or None)
                        for i in self.plugins[option]
                    ]
        else:
            return

        if plugins.get("enabled", False):
            root = plugins["root"]
            include = plugins["include"]
            exclude = plugins["exclude"]

            count = 0

            if not include:
                for path in sorted(Path(root).rglob("*.py")):
                    module_path = '.'.join(path.parent.parts + (path.stem,))
                    module = import_module(module_path)

                    for name in vars(module).keys():
                        # noinspection PyBroadException
                        try:
                            handler, group = getattr(module, name)

                            if isinstance(handler, Handler) and isinstance(group, int):
                                self.add_handler(handler, group)

                                log.info('[{}] [LOAD] {}("{}") in group {} from "{}"'.format(
                                    self.session_name, type(handler).__name__, name, group, module_path))

                                count += 1
                        except Exception:
                            pass
            else:
                for path, handlers in include:
                    module_path = root + "." + path
                    warn_non_existent_functions = True

                    try:
                        module = import_module(module_path)
                    except ImportError:
                        log.warning('[{}] [LOAD] Ignoring non-existent module "{}"'.format(
                            self.session_name, module_path))
                        continue

                    if "__path__" in dir(module):
                        log.warning('[{}] [LOAD] Ignoring namespace "{}"'.format(
                            self.session_name, module_path))
                        continue

                    if handlers is None:
                        handlers = vars(module).keys()
                        warn_non_existent_functions = False

                    for name in handlers:
                        # noinspection PyBroadException
                        try:
                            handler, group = getattr(module, name)

                            if isinstance(handler, Handler) and isinstance(group, int):
                                self.add_handler(handler, group)

                                log.info('[{}] [LOAD] {}("{}") in group {} from "{}"'.format(
                                    self.session_name, type(handler).__name__, name, group, module_path))

                                count += 1
                        except Exception:
                            if warn_non_existent_functions:
                                log.warning('[{}] [LOAD] Ignoring non-existent function "{}" from "{}"'.format(
                                    self.session_name, name, module_path))

            if exclude:
                for path, handlers in exclude:
                    module_path = root + "." + path
                    warn_non_existent_functions = True

                    try:
                        module = import_module(module_path)
                    except ImportError:
                        log.warning('[{}] [UNLOAD] Ignoring non-existent module "{}"'.format(
                            self.session_name, module_path))
                        continue

                    if "__path__" in dir(module):
                        log.warning('[{}] [UNLOAD] Ignoring namespace "{}"'.format(
                            self.session_name, module_path))
                        continue

                    if handlers is None:
                        handlers = vars(module).keys()
                        warn_non_existent_functions = False

                    for name in handlers:
                        # noinspection PyBroadException
                        try:
                            handler, group = getattr(module, name)

                            if isinstance(handler, Handler) and isinstance(group, int):
                                self.remove_handler(handler, group)

                                log.info('[{}] [UNLOAD] {}("{}") from group {} in "{}"'.format(
                                    self.session_name, type(handler).__name__, name, group, module_path))

                                count -= 1
                        except Exception:
                            if warn_non_existent_functions:
                                log.warning('[{}] [UNLOAD] Ignoring non-existent function "{}" from "{}"'.format(
                                    self.session_name, name, module_path))

            if count > 0:
                log.warning('[{}] Successfully loaded {} plugin{} from "{}"'.format(
                    self.session_name, count, "s" if count > 1 else "", root))
            else:
                log.warning('[{}] No plugin loaded from "{}"'.format(
                    self.session_name, root))

<<<<<<< HEAD
    def save_session(self):
        auth_key = base64.b64encode(self.auth_key).decode()
        auth_key = [auth_key[i: i + 43] for i in range(0, len(auth_key), 43)]

        os.makedirs(self.workdir, exist_ok=True)

        with open(os.path.join(self.workdir, "{}.session".format(self.session_name)), "w", encoding="utf-8") as f:
            json.dump(
                dict(
                    dc_id=self.dc_id,
                    test_mode=self.test_mode,
                    auth_key=auth_key,
                    user_id=self.user_id,
                    date=self.date,
                    is_bot=self.is_bot,
                ),
                f,
                indent=4
            )

    async def get_initial_dialogs_chunk(self,
                                        offset_date: int = 0):
=======
    def get_initial_dialogs_chunk(self, offset_date: int = 0):
>>>>>>> f16ca8b9
        while True:
            try:
                r = await self.send(
                    functions.messages.GetDialogs(
                        offset_date=offset_date,
                        offset_id=0,
                        offset_peer=types.InputPeerEmpty(),
                        limit=self.DIALOGS_AT_ONCE,
                        hash=0,
                        exclude_pinned=True
                    )
                )
            except FloodWait as e:
                log.warning("get_dialogs flood: waiting {} seconds".format(e.x))
                await asyncio.sleep(e.x)
            else:
                log.info("Total peers: {}".format(self.storage.peers_count))
                return r

    async def get_initial_dialogs(self):
        await self.send(functions.messages.GetPinnedDialogs(folder_id=0))

        dialogs = await self.get_initial_dialogs_chunk()
        offset_date = utils.get_offset_date(dialogs)

        while len(dialogs.dialogs) == self.DIALOGS_AT_ONCE:
            dialogs = await self.get_initial_dialogs_chunk(offset_date)
            offset_date = utils.get_offset_date(dialogs)

        await self.get_initial_dialogs_chunk()

    async def resolve_peer(self,
                           peer_id: Union[int, str]):
        """Get the InputPeer of a known peer id.
        Useful whenever an InputPeer type is required.

        .. note::

            This is a utility method intended to be used **only** when working with raw
            :obj:`functions <pyrogram.api.functions>` (i.e: a Telegram API method you wish to use which is not
            available yet in the Client class as an easy-to-use method).

        Parameters:
            peer_id (``int`` | ``str``):
                The peer id you want to extract the InputPeer from.
                Can be a direct id (int), a username (str) or a phone number (str).

        Returns:
            ``InputPeer``: On success, the resolved peer id is returned in form of an InputPeer object.

        Raises:
            RPCError: In case of a Telegram RPC error.
            KeyError: In case the peer doesn't exist in the internal database.
        """
        try:
            return self.storage.get_peer_by_id(peer_id)
        except KeyError:
            if type(peer_id) is str:
                if peer_id in ("self", "me"):
                    return types.InputPeerSelf()

                peer_id = re.sub(r"[@+\s]", "", peer_id.lower())

                try:
                    int(peer_id)
                except ValueError:
<<<<<<< HEAD
                    if peer_id not in self.peers_by_username:
                        await self.send(functions.contacts.ResolveUsername(username=peer_id
                                                                           )
                                        )
=======
                    try:
                        return self.storage.get_peer_by_username(peer_id)
                    except KeyError:
                        self.send(
                            functions.contacts.ResolveUsername(
                                username=peer_id
                            )
                        )
>>>>>>> f16ca8b9

                        return self.storage.get_peer_by_username(peer_id)
                else:
                    try:
                        return self.storage.get_peer_by_phone_number(peer_id)
                    except KeyError:
                        raise PeerIdInvalid

            if peer_id > 0:
                self.fetch_peers(
                    await self.send(
                        functions.users.GetUsers(
                            id=[types.InputUser(
                                user_id=peer_id,
                                access_hash=0
                            )]
                        )
                    )
                )
            else:
                if str(peer_id).startswith("-100"):
                    await self.send(
                        functions.channels.GetChannels(
                            id=[types.InputChannel(
                                channel_id=int(str(peer_id)[4:]),
                                access_hash=0
                            )]
                        )
                    )
                else:
                    await self.send(
                        functions.messages.GetChats(
                            id=[-peer_id]
                        )
                    )

            try:
                return self.storage.get_peer_by_id(peer_id)
            except KeyError:
                raise PeerIdInvalid

    async def save_file(self,
                        path: str,
                        file_id: int = None,
                        file_part: int = 0,
                        progress: callable = None,
                        progress_args: tuple = ()
                        ):
        """Upload a file onto Telegram servers, without actually sending the message to anyone.
        Useful whenever an InputFile type is required.

        .. note::

            This is a utility method intended to be used **only** when working with raw
            :obj:`functions <pyrogram.api.functions>` (i.e: a Telegram API method you wish to use which is not
            available yet in the Client class as an easy-to-use method).

        Parameters:
            path (``str``):
                The path of the file you want to upload that exists on your local machine.

            file_id (``int``, *optional*):
                In case a file part expired, pass the file_id and the file_part to retry uploading that specific chunk.

            file_part (``int``, *optional*):
                In case a file part expired, pass the file_id and the file_part to retry uploading that specific chunk.

            progress (``callable``, *optional*):
                Pass a callback function to view the upload progress.
                The function must take *(client, current, total, \*args)* as positional arguments (look at the section
                below for a detailed description).

            progress_args (``tuple``, *optional*):
                Extra custom arguments for the progress callback function. Useful, for example, if you want to pass
                a chat_id and a message_id in order to edit a message with the updated progress.

        Other Parameters:
            client (:obj:`Client`):
                The Client itself, useful when you want to call other API methods inside the callback function.

            current (``int``):
                The amount of bytes uploaded so far.

            total (``int``):
                The size of the file.

            *args (``tuple``, *optional*):
                Extra custom arguments as defined in the *progress_args* parameter.
                You can either keep *\*args* or add every single extra argument in your function signature.

        Returns:
            ``InputFile``: On success, the uploaded file is returned in form of an InputFile object.

        Raises:
            RPCError: In case of a Telegram RPC error.
        """

        async def worker(session):
            while True:
                data = await queue.get()

                if data is None:
                    return

                try:
                    await asyncio.ensure_future(session.send(data))
                except Exception as e:
                    log.error(e)

        part_size = 512 * 1024
        file_size = os.path.getsize(path)

        if file_size == 0:
            raise ValueError("File size equals to 0 B")

        if file_size > 1500 * 1024 * 1024:
            raise ValueError("Telegram doesn't support uploading files bigger than 1500 MiB")

        file_total_parts = int(math.ceil(file_size / part_size))
        is_big = file_size > 10 * 1024 * 1024
        pool_size = 3 if is_big else 1
        workers_count = 4 if is_big else 1
        is_missing_part = file_id is not None
        file_id = file_id or self.rnd_id()
        md5_sum = md5() if not is_big and not is_missing_part else None
<<<<<<< HEAD
        pool = [Session(self, self.dc_id, self.auth_key, is_media=True) for _ in range(pool_size)]
        workers = [asyncio.ensure_future(worker(session)) for session in pool for _ in range(workers_count)]
        queue = asyncio.Queue(16)
=======

        session = Session(self, self.storage.dc_id, self.storage.auth_key, is_media=True)
        session.start()
>>>>>>> f16ca8b9

        try:
            for session in pool:
                await session.start()

            with open(path, "rb") as f:
                f.seek(part_size * file_part)

                while True:
                    chunk = f.read(part_size)

                    if not chunk:
                        if not is_big:
                            md5_sum = "".join([hex(i)[2:].zfill(2) for i in md5_sum.digest()])
                        break

                    if is_big:
                        rpc = functions.upload.SaveBigFilePart(
                            file_id=file_id,
                            file_part=file_part,
                            file_total_parts=file_total_parts,
                            bytes=chunk
                        )
                    else:
                        rpc = functions.upload.SaveFilePart(
                            file_id=file_id,
                            file_part=file_part,
                            bytes=chunk
                        )

                    await queue.put(rpc)

                    if is_missing_part:
                        return

                    if not is_big:
                        md5_sum.update(chunk)

                    file_part += 1

                    if progress:
                        await progress(self, min(file_part * part_size, file_size), file_size, *progress_args)
        except Client.StopTransmission:
            raise
        except Exception as e:
            log.error(e, exc_info=True)
        else:
            if is_big:
                return types.InputFileBig(
                    id=file_id,
                    parts=file_total_parts,
                    name=os.path.basename(path),

                )
            else:
                return types.InputFile(
                    id=file_id,
                    parts=file_total_parts,
                    name=os.path.basename(path),
                    md5_checksum=md5_sum
                )
        finally:
            for _ in workers:
                await queue.put(None)

            await asyncio.gather(*workers)

            for session in pool:
                await session.stop()

    async def get_file(self, media_type: int,
                       dc_id: int,
                       document_id: int,
                       access_hash: int,
                       thumb_size: str,
                       peer_id: int,
                       volume_id: int,
                       local_id: int,
                       file_size: int,

                       is_big: bool,
                       progress: callable,
                       progress_args: tuple = ()) -> str:
        async with self.media_sessions_lock:
            session = self.media_sessions.get(dc_id, None)

            if session is None:
<<<<<<< HEAD
                if dc_id != self.dc_id:
                    exported_auth = await self.send(
=======
                if dc_id != self.storage.dc_id:
                    exported_auth = self.send(
>>>>>>> f16ca8b9
                        functions.auth.ExportAuthorization(
                            dc_id=dc_id
                        )
                    )

<<<<<<< HEAD
                    session = Session(
                        self,
                        dc_id,
                        await Auth(dc_id, self.test_mode, self.ipv6, self._proxy).create(),
                        is_media=True
                    )
=======
                    session = Session(self, dc_id, Auth(self, dc_id).create(), is_media=True)
>>>>>>> f16ca8b9

                    await session.start()

                    self.media_sessions[dc_id] = session

                    await session.send(
                        functions.auth.ImportAuthorization(
                            id=exported_auth.id,
                            bytes=exported_auth.bytes
                        )
                    )
                else:
                    session = Session(self, dc_id, self.storage.auth_key, is_media=True)

                    await session.start()

                    self.media_sessions[dc_id] = session

        if media_type == 1:
            location = types.InputPeerPhotoFileLocation(
                peer=self.resolve_peer(peer_id),
                volume_id=volume_id,
                local_id=local_id,
                big=is_big or None
            )
        elif media_type in (0, 2):
            location = types.InputPhotoFileLocation(
                id=document_id,
                access_hash=access_hash,
                file_reference=b"",
                thumb_size=thumb_size
            )
        elif media_type == 14:
            location = types.InputDocumentFileLocation(
                id=document_id,
                access_hash=access_hash,
                file_reference=b"",
                thumb_size=thumb_size
            )
        else:
            location = types.InputDocumentFileLocation(
                id=document_id,
                access_hash=access_hash,
                file_reference=b"",
                thumb_size=""
            )

        limit = 1024 * 1024
        offset = 0
        file_name = ""

        try:
            r = await session.send(
                functions.upload.GetFile(
                    location=location,
                    offset=offset,
                    limit=limit
                )
            )

            if isinstance(r, types.upload.File):
                with tempfile.NamedTemporaryFile("wb", delete=False) as f:
                    file_name = f.name

                    while True:
                        chunk = r.bytes

                        if not chunk:
                            break

                        f.write(chunk)

                        offset += limit

                        if progress:
                            await progress(
                                self,
                                min(offset, file_size)
                                if file_size != 0
                                else offset,
                                file_size,
                                *progress_args
                            )

                        r = await session.send(
                            functions.upload.GetFile(
                                location=location,
                                offset=offset,
                                limit=limit
                            )
                        )

            elif isinstance(r, types.upload.FileCdnRedirect):
                async with self.media_sessions_lock:
                    cdn_session = self.media_sessions.get(r.dc_id, None)

                    if cdn_session is None:
<<<<<<< HEAD
                        cdn_session = Session(
                            self,
                            r.dc_id,
                            await Auth(r.dc_id, self.test_mode, self.ipv6, self._proxy).create(),
                            is_media=True,
                            is_cdn=True
                        )
=======
                        cdn_session = Session(self, r.dc_id, Auth(self, r.dc_id).create(), is_media=True, is_cdn=True)
>>>>>>> f16ca8b9

                        await cdn_session.start()

                        self.media_sessions[r.dc_id] = cdn_session

                try:
                    with tempfile.NamedTemporaryFile("wb", delete=False) as f:
                        file_name = f.name

                        while True:
                            r2 = await cdn_session.send(
                                functions.upload.GetCdnFile(
                                    file_token=r.file_token,
                                    offset=offset,
                                    limit=limit
                                )
                            )

                            if isinstance(r2, types.upload.CdnFileReuploadNeeded):
                                try:
                                    await session.send(
                                        functions.upload.ReuploadCdnFile(
                                            file_token=r.file_token,
                                            request_token=r2.request_token
                                        )
                                    )
                                except VolumeLocNotFound:
                                    break
                                else:
                                    continue

                            chunk = r2.bytes

                            # https://core.telegram.org/cdn#decrypting-files
                            decrypted_chunk = AES.ctr256_decrypt(
                                chunk,
                                r.encryption_key,
                                bytearray(
                                    r.encryption_iv[:-4]
                                    + (offset // 16).to_bytes(4, "big")
                                )
                            )

                            hashes = await session.send(
                                functions.upload.GetCdnFileHashes(
                                    file_token=r.file_token,
                                    offset=offset
                                )
                            )

                            # https://core.telegram.org/cdn#verifying-files
                            for i, h in enumerate(hashes):
                                cdn_chunk = decrypted_chunk[h.limit * i: h.limit * (i + 1)]
                                assert h.hash == sha256(cdn_chunk).digest(), "Invalid CDN hash part {}".format(i)

                            f.write(decrypted_chunk)

                            offset += limit

                            if progress:
                                await progress(
                                    self,
                                    min(offset, file_size)
                                    if file_size != 0
                                    else offset,
                                    file_size,
                                    *progress_args
                                )

                            if len(chunk) < limit:
                                break
                except Exception as e:
                    raise e
        except Exception as e:
            if not isinstance(e, Client.StopTransmission):
                log.error(e, exc_info=True)

            try:
                os.remove(file_name)
            except OSError:
                pass

            return ""
        else:
            return file_name

    def guess_mime_type(self, filename: str):
        extension = os.path.splitext(filename)[1]
        return self.extensions_to_mime_types.get(extension)

    def guess_extension(self, mime_type: str):
        extensions = self.mime_types_to_extensions.get(mime_type)

        if extensions:
            return extensions.split(" ")[0]

    def export_session_string(self):
        """Export the current session as serialized string.

        Returns:
            ``str``: The session serialized into a printable, url-safe string.
        """
        return self.storage.export_session_string()<|MERGE_RESOLUTION|>--- conflicted
+++ resolved
@@ -16,13 +16,10 @@
 # You should have received a copy of the GNU Lesser General Public License
 # along with Pyrogram.  If not, see <http://www.gnu.org/licenses/>.
 
-<<<<<<< HEAD
 import asyncio
 import base64
 import inspect
 import json
-=======
->>>>>>> f16ca8b9
 import logging
 import math
 import mimetypes
@@ -302,19 +299,11 @@
         try:
             if self.storage.user_id is None:
                 if self.bot_token is None:
-<<<<<<< HEAD
-                    self.is_bot = False
+                    self.storage.is_bot = False
                     await self.authorize_user()
                 else:
-                    self.is_bot = True
+                    self.storage.is_bot = True
                     await self.authorize_bot()
-=======
-                    self.storage.is_bot = False
-                    self.authorize_user()
-                else:
-                    self.storage.is_bot = True
-                    self.authorize_bot()
->>>>>>> f16ca8b9
 
             if not self.storage.is_bot:
                 if self.takeout:
@@ -323,18 +312,9 @@
 
                 now = time.time()
 
-<<<<<<< HEAD
-                if abs(now - self.date) > Client.OFFLINE_SLEEP:
-                    self.peers_by_username = {}
-                    self.peers_by_phone = {}
-
+                if abs(now - self.storage.date) > Client.OFFLINE_SLEEP:
                     await self.get_initial_dialogs()
                     await self.get_contacts()
-=======
-                if abs(now - self.storage.date) > Client.OFFLINE_SLEEP:
-                    self.get_initial_dialogs()
-                    self.get_contacts()
->>>>>>> f16ca8b9
                 else:
                     await self.send(functions.messages.GetPinnedDialogs(folder_id=0))
                     await self.get_initial_dialogs_chunk()
@@ -534,27 +514,12 @@
         except UserMigrate as e:
             await self.session.stop()
 
-<<<<<<< HEAD
-            self.dc_id = e.x
-            self.auth_key = await Auth(self.dc_id, self.test_mode, self.ipv6, self._proxy).create()
-
-            self.session = Session(
-                self,
-                self.dc_id,
-                self.auth_key
-            )
+            self.storage.dc_id = e.x
+            self.storage.auth_key = await Auth(self, self.storage.dc_id).create()
+            self.session = Session(self, self.storage.dc_id, self.storage.auth_key)
 
             await self.session.start()
             await self.authorize_bot()
-=======
-            self.storage.dc_id = e.x
-            self.storage.auth_key = Auth(self, self.storage.dc_id).create()
-            self.session = Session(self, self.storage.dc_id, self.storage.auth_key)
-
-            self.session.start()
-
-            self.authorize_bot()
->>>>>>> f16ca8b9
         else:
             self.storage.user_id = r.user.id
 
@@ -598,24 +563,9 @@
                 await self.session.stop()
 
                 self.storage.dc_id = e.x
-                self.storage.auth_key = Auth(self, self.storage.dc_id).create()
-
-<<<<<<< HEAD
-                self.auth_key = await Auth(
-                    self.dc_id,
-                    self.test_mode,
-                    self.ipv6,
-                    self._proxy
-                ).create()
-
-                self.session = Session(
-                    self,
-                    self.dc_id,
-                    self.auth_key
-                )
-=======
+                self.storage.auth_key = await Auth(self, self.storage.dc_id).create()
+
                 self.session = Session(self, self.storage.dc_id, self.storage.auth_key)
->>>>>>> f16ca8b9
 
                 await self.session.start()
             except (PhoneNumberInvalid, PhoneNumberBanned) as e:
@@ -1108,27 +1058,8 @@
                 include = self.plugins["include"]
                 exclude = self.plugins["exclude"]
 
-<<<<<<< HEAD
-    async def load_session(self):
-        try:
-            with open(os.path.join(self.workdir, "{}.session".format(self.session_name)), encoding="utf-8") as f:
-                s = json.load(f)
-        except FileNotFoundError:
-            self.dc_id = 1
-            self.date = 0
-            self.auth_key = await Auth(self.dc_id, self.test_mode, self.ipv6, self._proxy).create()
-        else:
-            self.dc_id = s["dc_id"]
-            self.test_mode = s["test_mode"]
-            self.auth_key = base64.b64decode("".join(s["auth_key"]))
-            self.user_id = s["user_id"]
-            self.date = s.get("date", 0)
-            # TODO: replace default with False once token session name will be deprecated
-            self.is_bot = s.get("is_bot", self.is_bot)
-=======
                 if include:
                     self.plugins["include"] = include.strip().split("\n")
->>>>>>> f16ca8b9
 
                 if exclude:
                     self.plugins["exclude"] = exclude.strip().split("\n")
@@ -1136,7 +1067,7 @@
             except KeyError:
                 self.plugins = None
 
-    def load_session(self):
+    async def load_session(self):
         self.storage.open()
 
         session_empty = any([
@@ -1151,7 +1082,7 @@
             self.storage.date = 0
 
             self.storage.test_mode = self.test_mode
-            self.storage.auth_key = Auth(self, self.storage.dc_id).create()
+            self.storage.auth_key = await Auth(self, self.storage.dc_id).create()
             self.storage.user_id = None
             self.storage.is_bot = None
 
@@ -1277,32 +1208,7 @@
                 log.warning('[{}] No plugin loaded from "{}"'.format(
                     self.session_name, root))
 
-<<<<<<< HEAD
-    def save_session(self):
-        auth_key = base64.b64encode(self.auth_key).decode()
-        auth_key = [auth_key[i: i + 43] for i in range(0, len(auth_key), 43)]
-
-        os.makedirs(self.workdir, exist_ok=True)
-
-        with open(os.path.join(self.workdir, "{}.session".format(self.session_name)), "w", encoding="utf-8") as f:
-            json.dump(
-                dict(
-                    dc_id=self.dc_id,
-                    test_mode=self.test_mode,
-                    auth_key=auth_key,
-                    user_id=self.user_id,
-                    date=self.date,
-                    is_bot=self.is_bot,
-                ),
-                f,
-                indent=4
-            )
-
-    async def get_initial_dialogs_chunk(self,
-                                        offset_date: int = 0):
-=======
-    def get_initial_dialogs_chunk(self, offset_date: int = 0):
->>>>>>> f16ca8b9
+    async def get_initial_dialogs_chunk(self, offset_date: int = 0):
         while True:
             try:
                 r = await self.send(
@@ -1369,21 +1275,12 @@
                 try:
                     int(peer_id)
                 except ValueError:
-<<<<<<< HEAD
-                    if peer_id not in self.peers_by_username:
+                    try:
+                        return self.storage.get_peer_by_username(peer_id)
+                    except KeyError:
                         await self.send(functions.contacts.ResolveUsername(username=peer_id
                                                                            )
                                         )
-=======
-                    try:
-                        return self.storage.get_peer_by_username(peer_id)
-                    except KeyError:
-                        self.send(
-                            functions.contacts.ResolveUsername(
-                                username=peer_id
-                            )
-                        )
->>>>>>> f16ca8b9
 
                         return self.storage.get_peer_by_username(peer_id)
                 else:
@@ -1509,15 +1406,9 @@
         is_missing_part = file_id is not None
         file_id = file_id or self.rnd_id()
         md5_sum = md5() if not is_big and not is_missing_part else None
-<<<<<<< HEAD
-        pool = [Session(self, self.dc_id, self.auth_key, is_media=True) for _ in range(pool_size)]
+        pool = [Session(self, self.storage.dc_id, self.storage.auth_key, is_media=True) for _ in range(pool_size)]
         workers = [asyncio.ensure_future(worker(session)) for session in pool for _ in range(workers_count)]
         queue = asyncio.Queue(16)
-=======
-
-        session = Session(self, self.storage.dc_id, self.storage.auth_key, is_media=True)
-        session.start()
->>>>>>> f16ca8b9
 
         try:
             for session in pool:
@@ -1605,28 +1496,17 @@
             session = self.media_sessions.get(dc_id, None)
 
             if session is None:
-<<<<<<< HEAD
-                if dc_id != self.dc_id:
+                if dc_id != self.storage.dc_id:
                     exported_auth = await self.send(
-=======
-                if dc_id != self.storage.dc_id:
-                    exported_auth = self.send(
->>>>>>> f16ca8b9
                         functions.auth.ExportAuthorization(
                             dc_id=dc_id
                         )
                     )
 
-<<<<<<< HEAD
                     session = Session(
                         self,
                         dc_id,
-                        await Auth(dc_id, self.test_mode, self.ipv6, self._proxy).create(),
-                        is_media=True
-                    )
-=======
-                    session = Session(self, dc_id, Auth(self, dc_id).create(), is_media=True)
->>>>>>> f16ca8b9
+                        await Auth(self, dc_id).create(), is_media=True)
 
                     await session.start()
 
@@ -1724,17 +1604,10 @@
                     cdn_session = self.media_sessions.get(r.dc_id, None)
 
                     if cdn_session is None:
-<<<<<<< HEAD
                         cdn_session = Session(
                             self,
                             r.dc_id,
-                            await Auth(r.dc_id, self.test_mode, self.ipv6, self._proxy).create(),
-                            is_media=True,
-                            is_cdn=True
-                        )
-=======
-                        cdn_session = Session(self, r.dc_id, Auth(self, r.dc_id).create(), is_media=True, is_cdn=True)
->>>>>>> f16ca8b9
+                            await Auth(self, r.dc_id).create(), is_media=True, is_cdn=True)
 
                         await cdn_session.start()
 
