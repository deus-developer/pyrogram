--- conflicted
+++ resolved
@@ -263,14 +263,8 @@
         self._proxy["enabled"] = bool(value.get("enabled", True))
         self._proxy.update(value)
 
-<<<<<<< HEAD
     async def start(self):
-        """Use this method to start the Client after creating it.
-        Requires no parameters.
-=======
-    def start(self):
         """Start the Client.
->>>>>>> bb246f9e
 
         Raises:
             RPCError: In case of a Telegram RPC error.
@@ -351,14 +345,8 @@
 
         return self
 
-<<<<<<< HEAD
     async def stop(self):
-        """Use this method to manually stop the Client.
-        Requires no parameters.
-=======
-    def stop(self):
         """Stop the Client.
->>>>>>> bb246f9e
 
         Raises:
             ConnectionError: In case you try to stop an already stopped Client.
@@ -396,14 +384,8 @@
 
         return self
 
-<<<<<<< HEAD
     async def restart(self):
-        """Use this method to restart the Client.
-        Requires no parameters.
-=======
-    def restart(self):
         """Restart the Client.
->>>>>>> bb246f9e
 
         Raises:
             ConnectionError: In case you try to restart a stopped Client.
@@ -411,19 +393,13 @@
         await self.stop()
         await self.start()
 
-<<<<<<< HEAD
     async def idle(self, stop_signals: tuple = (SIGINT, SIGTERM, SIGABRT)):
-        """Blocks the program execution until one of the signals are received,
-        then gently stop the Client by closing the underlying connection.
-=======
-    def idle(self, stop_signals: tuple = (SIGINT, SIGTERM, SIGABRT)):
         """Block the main script execution until a signal (e.g.: from CTRL+C) is received.
         Once the signal is received, the client will automatically stop and the main script will continue its execution.
 
         This is used after starting one or more clients and is useful for event-driven applications only, that are,
         applications which react upon incoming Telegram updates through handlers, rather than executing a set of methods
         sequentially.
->>>>>>> bb246f9e
 
         The way Pyrogram works, will keep your handlers in a pool of workers, which are executed concurrently outside
         the main script; calling idle() will ensure the client(s) will be kept alive by not letting the main script to
@@ -451,23 +427,16 @@
 
         await self.stop()
 
-<<<<<<< HEAD
     def run(self, coroutine=None):
-        """Use this method to automatically start and idle a Client.
-        If a coroutine is passed as argument this method will start the client, run the coroutine
-        until is complete and then stop the client automatically.
+        """Start the Client and automatically idle the main script.
+
+        This is a convenience method that literally just calls :meth:`start` and :meth:`idle`. It makes running a client
+        less verbose, but is not suitable in case you want to run more than one client in a single main script,
+        since :meth:`idle` will block.
 
         Args:
             coroutine: (``Coroutine``, *optional*):
                 Pass a coroutine to run it until is complete.
-=======
-    def run(self):
-        """Start the Client and automatically idle the main script.
-
-        This is a convenience method that literally just calls :meth:`start` and :meth:`idle`. It makes running a client
-        less verbose, but is not suitable in case you want to run more than one client in a single main script,
-        since :meth:`idle` will block.
->>>>>>> bb246f9e
 
         Raises:
             RPCError: In case of a Telegram RPC error.
@@ -1066,16 +1035,11 @@
 
         log.info("UpdatesWorkerTask stopped")
 
-<<<<<<< HEAD
     async def send(self,
                    data: Object,
                    retries: int = Session.MAX_RETRIES,
                    timeout: float = Session.WAIT_TIMEOUT):
-        """Use this method to send Raw Function queries.
-=======
-    def send(self, data: Object, retries: int = Session.MAX_RETRIES, timeout: float = Session.WAIT_TIMEOUT):
         """Send raw Telegram queries.
->>>>>>> bb246f9e
 
         This method makes it possible to manually call every single Telegram API method in a low-level manner.
         Available functions are listed in the :obj:`functions <pyrogram.api.functions>` package and may accept compound
@@ -1347,12 +1311,8 @@
                 indent=4
             )
 
-<<<<<<< HEAD
     async def get_initial_dialogs_chunk(self,
                                         offset_date: int = 0):
-=======
-    def get_initial_dialogs_chunk(self, offset_date: int = 0):
->>>>>>> bb246f9e
         while True:
             try:
                 r = await self.send(
@@ -1384,17 +1344,12 @@
 
         await self.get_initial_dialogs_chunk()
 
-<<<<<<< HEAD
     async def resolve_peer(self,
                            peer_id: Union[int, str]):
-        """Use this method to get the InputPeer of a known peer_id.
-=======
-    def resolve_peer(self, peer_id: Union[int, str]):
         """Get the InputPeer of a known peer id.
         Useful whenever an InputPeer type is required.
 
         .. note::
->>>>>>> bb246f9e
 
             This is a utility method intended to be used **only** when working with raw
             :obj:`functions <pyrogram.api.functions>` (i.e: a Telegram API method you wish to use which is not
@@ -1463,28 +1418,17 @@
             except KeyError:
                 raise PeerIdInvalid
 
-<<<<<<< HEAD
     async def save_file(self,
                         path: str,
                         file_id: int = None,
                         file_part: int = 0,
                         progress: callable = None,
-                        progress_args: tuple = ()):
-        """Use this method to upload a file onto Telegram servers, without actually sending the message to anyone.
-=======
-    def save_file(
-        self,
-        path: str,
-        file_id: int = None,
-        file_part: int = 0,
-        progress: callable = None,
-        progress_args: tuple = ()
+                        progress_args: tuple = ()
     ):
         """Upload a file onto Telegram servers, without actually sending the message to anyone.
         Useful whenever an InputFile type is required.
 
         .. note::
->>>>>>> bb246f9e
 
             This is a utility method intended to be used **only** when working with raw
             :obj:`functions <pyrogram.api.functions>` (i.e: a Telegram API method you wish to use which is not
