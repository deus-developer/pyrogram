# Pyrogram - Telegram MTProto API Client Library for Python
# Copyright (C) 2017-2019 Dan Tès <https://github.com/delivrance>
#
# This file is part of Pyrogram.
#
# Pyrogram is free software: you can redistribute it and/or modify
# it under the terms of the GNU Lesser General Public License as published
# by the Free Software Foundation, either version 3 of the License, or
# (at your option) any later version.
#
# Pyrogram is distributed in the hope that it will be useful,
# but WITHOUT ANY WARRANTY; without even the implied warranty of
# MERCHANTABILITY or FITNESS FOR A PARTICULAR PURPOSE.  See the
# GNU Lesser General Public License for more details.
#
# You should have received a copy of the GNU Lesser General Public License
# along with Pyrogram.  If not, see <http://www.gnu.org/licenses/>.

import asyncio
import logging
import math
import os
import re
import shutil
import tempfile
import time
from configparser import ConfigParser
from hashlib import sha256, md5
from importlib import import_module
from pathlib import Path
from signal import signal, SIGINT, SIGTERM, SIGABRT
from typing import Union, List

from pyrogram.api import functions, types
from pyrogram.api.core import TLObject
from pyrogram.client.handlers import DisconnectHandler
from pyrogram.client.handlers.handler import Handler
from pyrogram.client.methods.password.utils import compute_check
from pyrogram.crypto import AES
from pyrogram.errors import (
    PhoneMigrate, NetworkMigrate, SessionPasswordNeeded,
    FloodWait, PeerIdInvalid, VolumeLocNotFound, UserMigrate, ChannelPrivate, AuthBytesInvalid,
    BadRequest)
from pyrogram.session import Auth, Session
from .ext import utils, Syncer, BaseClient, Dispatcher
from .ext.utils import ainput
from .methods import Methods
from .storage import Storage, FileStorage, MemoryStorage
from .types import User, SentCode, TermsOfService

log = logging.getLogger(__name__)


class Client(Methods, BaseClient):
    """Pyrogram Client, the main means for interacting with Telegram.

    Parameters:
        session_name (``str``):
            Pass a string of your choice to give a name to the client session, e.g.: "*my_account*". This name will be
            used to save a file on disk that stores details needed to reconnect without asking again for credentials.
            Alternatively, if you don't want a file to be saved on disk, pass the special name "**:memory:**" to start
            an in-memory session that will be discarded as soon as you stop the Client. In order to reconnect again
            using a memory storage without having to login again, you can use
            :meth:`~pyrogram.Client.export_session_string` before stopping the client to get a session string you can
            pass here as argument.

        api_id (``int`` | ``str``, *optional*):
            The *api_id* part of your Telegram API Key, as integer. E.g.: "12345".
            This is an alternative way to pass it if you don't want to use the *config.ini* file.

        api_hash (``str``, *optional*):
            The *api_hash* part of your Telegram API Key, as string. E.g.: "0123456789abcdef0123456789abcdef".
            This is an alternative way to set it if you don't want to use the *config.ini* file.

        app_version (``str``, *optional*):
            Application version. Defaults to "Pyrogram |version|".
            This is an alternative way to set it if you don't want to use the *config.ini* file.

        device_model (``str``, *optional*):
            Device model. Defaults to *platform.python_implementation() + " " + platform.python_version()*.
            This is an alternative way to set it if you don't want to use the *config.ini* file.

        system_version (``str``, *optional*):
            Operating System version. Defaults to *platform.system() + " " + platform.release()*.
            This is an alternative way to set it if you don't want to use the *config.ini* file.

        lang_code (``str``, *optional*):
            Code of the language used on the client, in ISO 639-1 standard. Defaults to "en".
            This is an alternative way to set it if you don't want to use the *config.ini* file.

        ipv6 (``bool``, *optional*):
            Pass True to connect to Telegram using IPv6.
            Defaults to False (IPv4).

        proxy (``dict``, *optional*):
            Your SOCKS5 Proxy settings as dict,
            e.g.: *dict(hostname="11.22.33.44", port=1080, username="user", password="pass")*.
            The *username* and *password* can be omitted if your proxy doesn't require authorization.
            This is an alternative way to setup a proxy if you don't want to use the *config.ini* file.

        test_mode (``bool``, *optional*):
            Enable or disable login to the test servers.
            Only applicable for new sessions and will be ignored in case previously created sessions are loaded.
            Defaults to False.

        bot_token (``str``, *optional*):
            Pass your Bot API token to create a bot session, e.g.: "123456:ABC-DEF1234ghIkl-zyx57W2v1u123ew11"
            Only applicable for new sessions.
            This is an alternative way to set it if you don't want to use the *config.ini* file.

        phone_number (``str``, *optional*):
            Pass your phone number as string (with your Country Code prefix included) to avoid entering it manually.
            Only applicable for new sessions.

        phone_code (``str``, *optional*):
            Pass the phone code as string (for test numbers only) to avoid entering it manually.
            Only applicable for new sessions.

        password (``str``, *optional*):
            Pass your Two-Step Verification password as string (if you have one) to avoid entering it manually.
            Only applicable for new sessions.

        force_sms (``bool``, *optional*):
            Pass True to force Telegram sending the authorization code via SMS.
            Only applicable for new sessions.
            Defaults to False.

        workers (``int``, *optional*):
            Number of maximum concurrent workers for handling incoming updates.
            Defaults to 4.

        workdir (``str``, *optional*):
            Define a custom working directory. The working directory is the location in your filesystem where Pyrogram
            will store your session files.
            Defaults to the parent directory of the main script.

        config_file (``str``, *optional*):
            Path of the configuration file.
            Defaults to ./config.ini

        plugins (``dict``, *optional*):
            Your Smart Plugins settings as dict, e.g.: *dict(root="plugins")*.
            This is an alternative way setup plugins if you don't want to use the *config.ini* file.

        no_updates (``bool``, *optional*):
            Pass True to completely disable incoming updates for the current session.
            When updates are disabled your client can't receive any new message.
            Useful for batch programs that don't need to deal with updates.
            Defaults to False (updates enabled and always received).

        takeout (``bool``, *optional*):
            Pass True to let the client use a takeout session instead of a normal one, implies *no_updates=True*.
            Useful for exporting your Telegram data. Methods invoked inside a takeout session (such as get_history,
            download_media, ...) are less prone to throw FloodWait exceptions.
            Only available for users, bots will ignore this parameter.
            Defaults to False (normal session).
    """

    def __init__(
        self,
        session_name: Union[str, Storage],
        api_id: Union[int, str] = None,
        api_hash: str = None,
        app_version: str = None,
        device_model: str = None,
        system_version: str = None,
        lang_code: str = None,
        ipv6: bool = False,
        proxy: dict = None,
        test_mode: bool = False,
        bot_token: str = None,
        phone_number: str = None,
        phone_code: str = None,
        password: str = None,
        force_sms: bool = False,
        workers: int = BaseClient.WORKERS,
        workdir: str = BaseClient.WORKDIR,
        config_file: str = BaseClient.CONFIG_FILE,
        plugins: dict = None,
        no_updates: bool = None,
        takeout: bool = None
    ):
        super().__init__()

        self.session_name = session_name
        self.api_id = int(api_id) if api_id else None
        self.api_hash = api_hash
        self.app_version = app_version
        self.device_model = device_model
        self.system_version = system_version
        self.lang_code = lang_code
        self.ipv6 = ipv6
        # TODO: Make code consistent, use underscore for private/protected fields
        self._proxy = proxy
        self.test_mode = test_mode
        self.bot_token = bot_token
        self.phone_number = phone_number
        self.phone_code = phone_code
        self.password = password
        self.force_sms = force_sms
        self.workers = workers
        self.workdir = Path(workdir)
        self.config_file = Path(config_file)
        self.plugins = plugins
        self.no_updates = no_updates
        self.takeout = takeout

        if isinstance(session_name, str):
            if session_name == ":memory:" or len(session_name) >= MemoryStorage.SESSION_STRING_SIZE:
                session_name = re.sub(r"[\n\s]+", "", session_name)
                self.storage = MemoryStorage(session_name)
            else:
                self.storage = FileStorage(session_name, self.workdir)
        elif isinstance(session_name, Storage):
            self.storage = session_name
        else:
            raise ValueError("Unknown storage engine")

        self.dispatcher = Dispatcher(self, workers)

    def __enter__(self):
        return self.start()

    def __exit__(self, *args):
        try:
            self.stop()
        except ConnectionError:
            pass

    async def __aenter__(self):
        return await self.start()

    async def __aexit__(self, *args):
        await self.stop()

    @property
    def proxy(self):
        return self._proxy

    @proxy.setter
    def proxy(self, value):
        if value is None:
            self._proxy = None
            return

        if self._proxy is None:
            self._proxy = {}

        self._proxy["enabled"] = bool(value.get("enabled", True))
        self._proxy.update(value)

    async def connect(self) -> bool:
        """
        Connect the client to Telegram servers.

        Returns:
            ``bool``: On success, in case the passed-in session is authorized, True is returned. Otherwise, in case
            the session needs to be authorized, False is returned.

        Raises:
            ConnectionError: In case you try to connect an already connected client.
        """
        if self.is_connected:
            raise ConnectionError("Client is already connected")

        self.load_config()
        await self.load_session()

<<<<<<< HEAD
        self.session = Session(self, self.storage.dc_id, self.storage.auth_key)

        await self.session.start()
=======
        self.session = Session(self, self.storage.dc_id(), self.storage.auth_key())
        self.session.start()
>>>>>>> ff9407ab

        self.is_connected = True

        return bool(self.storage.user_id())

    async def disconnect(self):
        """Disconnect the client from Telegram servers.

        Raises:
            ConnectionError: In case you try to disconnect an already disconnected client or in case you try to
                disconnect a client that needs to be terminated first.
        """
        if not self.is_connected:
            raise ConnectionError("Client is already disconnected")

        if self.is_initialized:
            raise ConnectionError("Can't disconnect an initialized client")

        await self.session.stop()
        self.storage.close()
        self.is_connected = False

    async def initialize(self):
        """Initialize the client by starting up workers.

        This method will start updates and download workers.
        It will also load plugins and start the internal dispatcher.

        Raises:
            ConnectionError: In case you try to initialize a disconnected client or in case you try to initialize an
                already initialized client.
        """
        if not self.is_connected:
            raise ConnectionError("Can't initialize a disconnected client")

        if self.is_initialized:
            raise ConnectionError("Client is already initialized")

        self.load_plugins()

        for _ in range(Client.UPDATES_WORKERS):
            self.updates_worker_tasks.append(
                asyncio.ensure_future(self.updates_worker())
            )

        logging.info("Started {} UpdatesWorkerTasks".format(Client.UPDATES_WORKERS))

        for _ in range(Client.DOWNLOAD_WORKERS):
            self.download_worker_tasks.append(
                asyncio.ensure_future(self.download_worker())
            )

        logging.info("Started {} DownloadWorkerTasks".format(Client.DOWNLOAD_WORKERS))

        await self.dispatcher.start()
        await Syncer.add(self)

        self.is_initialized = True

    async def terminate(self):
        """Terminate the client by shutting down workers.

        This method does the opposite of :meth:`~Client.initialize`.
        It will stop the dispatcher and shut down updates and download workers.

        Raises:
            ConnectionError: In case you try to terminate a client that is already terminated.
        """
        if not self.is_initialized:
            raise ConnectionError("Client is already terminated")

        if self.takeout_id:
            await self.send(functions.account.FinishTakeoutSession())
            log.warning("Takeout session {} finished".format(self.takeout_id))

        await Syncer.remove(self)
        await self.dispatcher.stop()

        for _ in range(Client.DOWNLOAD_WORKERS):
            self.download_queue.put_nowait(None)

        for task in self.download_worker_tasks:
            await task

        self.download_worker_tasks.clear()

        logging.info("Stopped {} DownloadWorkerTasks".format(Client.DOWNLOAD_WORKERS))

        for _ in range(Client.UPDATES_WORKERS):
            self.updates_queue.put_nowait(None)

        for task in self.updates_worker_tasks:
            await task

        self.updates_worker_tasks.clear()

        logging.info("Stopped {} UpdatesWorkerTasks".format(Client.UPDATES_WORKERS))

        for media_session in self.media_sessions.values():
            await media_session.stop()

        self.media_sessions.clear()

        self.is_initialized = False

    async def send_code(self, phone_number: str) -> SentCode:
        """Send the confirmation code to the given phone number.

        Parameters:
            phone_number (``str``):
                Phone number in international format (includes the country prefix).

        Returns:
            :obj:`SentCode`: On success, an object containing information on the sent confirmation code is returned.

        Raises:
            BadRequest: In case the phone number is invalid.
        """
        phone_number = phone_number.strip(" +")

        while True:
            try:
                r = await self.send(
                    functions.auth.SendCode(
                        phone_number=phone_number,
                        api_id=self.api_id,
                        api_hash=self.api_hash,
                        settings=types.CodeSettings()
                    )
                )
            except (PhoneMigrate, NetworkMigrate) as e:
                await self.session.stop()

<<<<<<< HEAD
                self.storage.dc_id = e.x
                self.storage.auth_key = await Auth(self, self.storage.dc_id).create()
                self.session = Session(self, self.storage.dc_id, self.storage.auth_key)
=======
                self.storage.dc_id(e.x)
                self.storage.auth_key(Auth(self, self.storage.dc_id()).create())
                self.session = Session(self, self.storage.dc_id(), self.storage.auth_key())
>>>>>>> ff9407ab

                await self.session.start()
            else:
                return SentCode._parse(r)

    async def resend_code(self, phone_number: str, phone_code_hash: str) -> SentCode:
        """Re-send the confirmation code using a different type.

        The type of the code to be re-sent is specified in the *next_type* attribute of the :obj:`SentCode` object
        returned by :meth:`send_code`.

        Parameters:
            phone_number (``str``):
                Phone number in international format (includes the country prefix).

            phone_code_hash (``str``):
                Confirmation code identifier.

        Returns:
            :obj:`SentCode`: On success, an object containing information on the re-sent confirmation code is returned.

        Raises:
            BadRequest: In case the arguments are invalid.
        """
        phone_number = phone_number.strip(" +")

        r = await self.send(
            functions.auth.ResendCode(
                phone_number=phone_number,
                phone_code_hash=phone_code_hash
            )
        )

        return SentCode._parse(r)

    async def sign_in(self, phone_number: str, phone_code_hash: str, phone_code: str) -> Union[
        User, TermsOfService, bool]:
        """Authorize a user in Telegram with a valid confirmation code.

        Parameters:
            phone_number (``str``):
                Phone number in international format (includes the country prefix).

            phone_code_hash (``str``):
                Code identifier taken from the result of :meth:`~Client.send_code`.

            phone_code (``str``):
                The valid confirmation code you received (either as Telegram message or as SMS in your phone number).

        Returns:
            :obj:`User` | :obj:`TermsOfService` | bool: On success, in case the authorization completed, the user is
            returned. In case the phone number needs to be registered first AND the terms of services accepted (with
            :meth:`~Client.accept_terms_of_service`), an object containing them is returned. In case the phone number
            needs to be registered, but the terms of services don't need to be accepted, False is returned instead.

        Raises:
            BadRequest: In case the arguments are invalid.
            SessionPasswordNeeded: In case a password is needed to sign in.
        """
        phone_number = phone_number.strip(" +")

        r = await self.send(
            functions.auth.SignIn(
                phone_number=phone_number,
                phone_code_hash=phone_code_hash,
                phone_code=phone_code
            )
        )

        if isinstance(r, types.auth.AuthorizationSignUpRequired):
            if r.terms_of_service:
                return TermsOfService._parse(terms_of_service=r.terms_of_service)

            return False
        else:
            self.storage.user_id(r.user.id)
            self.storage.is_bot(False)

            return User._parse(self, r.user)

    async def sign_up(self, phone_number: str, phone_code_hash: str, first_name: str, last_name: str = "") -> User:
        """Register a new user in Telegram.

        Parameters:
            phone_number (``str``):
                Phone number in international format (includes the country prefix).

            phone_code_hash (``str``):
                Code identifier taken from the result of :meth:`~Client.send_code`.

            first_name (``str``):
                New user first name.

            last_name (``str``, *optional*):
                New user last name. Defaults to "" (empty string).

        Returns:
            :obj:`User`: On success, the new registered user is returned.

        Raises:
            BadRequest: In case the arguments are invalid.
        """
        phone_number = phone_number.strip(" +")

        r = await self.send(
            functions.auth.SignUp(
                phone_number=phone_number,
                first_name=first_name,
                last_name=last_name,
                phone_code_hash=phone_code_hash
            )
        )

        self.storage.user_id(r.user.id)
        self.storage.is_bot(False)

        return User._parse(self, r.user)

    async def sign_in_bot(self, bot_token: str) -> User:
        """Authorize a bot using its bot token generated by BotFather.

        Parameters:
            bot_token (``str``):
                The bot token generated by BotFather

        Returns:
            :obj:`User`: On success, the bot identity is return in form of a user object.

        Raises:
            BadRequest: In case the bot token is invalid.
        """
        while True:
            try:
                r = await self.send(
                    functions.auth.ImportBotAuthorization(
                        flags=0,
                        api_id=self.api_id,
                        api_hash=self.api_hash,
                        bot_auth_token=bot_token
                    )
                )
            except UserMigrate as e:
                await self.session.stop()

<<<<<<< HEAD
                self.storage.dc_id = e.x
                self.storage.auth_key = await Auth(self, self.storage.dc_id).create()
                self.session = Session(self, self.storage.dc_id, self.storage.auth_key)
=======
                self.storage.dc_id(e.x)
                self.storage.auth_key(Auth(self, self.storage.dc_id()).create())
                self.session = Session(self, self.storage.dc_id(), self.storage.auth_key())
>>>>>>> ff9407ab

                await self.session.start()
            else:
                self.storage.user_id(r.user.id)
                self.storage.is_bot(True)

                return User._parse(self, r.user)

    async def get_password_hint(self) -> str:
        """Get your Two-Step Verification password hint.

        Returns:
            ``str``: On success, the password hint as string is returned.
        """
        return (await self.send(functions.account.GetPassword())).hint

    async def check_password(self, password: str) -> User:
        """Check your Two-Step Verification password and log in.

        Parameters:
            password (``str``):
                Your Two-Step Verification password.

        Returns:
            :obj:`User`: On success, the authorized user is returned.

        Raises:
            BadRequest: In case the password is invalid.
        """
        r = await self.send(
            functions.auth.CheckPassword(
                password=compute_check(
                    await self.send(functions.account.GetPassword()),
                    password
                )
            )
        )

        self.storage.user_id(r.user.id)
        self.storage.is_bot(False)

        return User._parse(self, r.user)

    async def send_recovery_code(self) -> str:
        """Send a code to your email to recover your password.

        Returns:
            ``str``: On success, the hidden email pattern is returned and a recovery code is sent to that email.

        Raises:
            BadRequest: In case no recovery email was set up.
        """
        return (await self.send(
            functions.auth.RequestPasswordRecovery()
        )).email_pattern

    async def recover_password(self, recovery_code: str) -> User:
        """Recover your password with a recovery code and log in.

        Parameters:
            recovery_code (``str``):
                The recovery code sent via email.

        Returns:
            :obj:`User`: On success, the authorized user is returned and the Two-Step Verification password reset.

        Raises:
            BadRequest: In case the recovery code is invalid.
        """
        r = await self.send(
            functions.auth.RecoverPassword(
                code=recovery_code
            )
        )

        self.storage.user_id(r.user.id)
        self.storage.is_bot(False)

        return User._parse(self, r.user)

    async def accept_terms_of_service(self, terms_of_service_id: str) -> bool:
        """Accept the given terms of service.

        Parameters:
            terms_of_service_id (``str``):
                The terms of service identifier.
        """
        r = await self.send(
            functions.help.AcceptTermsOfService(
                id=types.DataJSON(
                    data=terms_of_service_id
                )
            )
        )

        assert r

        return True

    async def authorize(self) -> User:
        if self.bot_token:
            return await self.sign_in_bot(self.bot_token)

        while True:
            try:
                if not self.phone_number:
                    while True:
                        value = await ainput("Enter phone number or bot token: ")

                        if not value:
                            continue

                        confirm = input("Is \"{}\" correct? (y/N): ".format(value)).lower()

                        if confirm == "y":
                            break

                    if ":" in value:
                        self.bot_token = value
                        return await self.sign_in_bot(value)
                    else:
                        self.phone_number = value

                sent_code = await self.send_code(self.phone_number)
            except BadRequest as e:
                print(e.MESSAGE)
                self.phone_number = None
                self.bot_token = None
            except FloodWait as e:
                print(e.MESSAGE.format(x=e.x))
                time.sleep(e.x)
            else:
                break

        if self.force_sms:
            sent_code = await self.resend_code(self.phone_number, sent_code.phone_code_hash)

        print("The confirmation code has been sent via {}".format(
            {
                "app": "Telegram app",
                "sms": "SMS",
                "call": "phone call",
                "flash_call": "phone flash call"
            }[sent_code.type]
        ))

        while True:
            if not self.phone_code:
                self.phone_code = await ainput("Enter confirmation code: ")

            try:
                signed_in = await self.sign_in(self.phone_number, sent_code.phone_code_hash, self.phone_code)
            except BadRequest as e:
                print(e.MESSAGE)
                self.phone_code = None
            except SessionPasswordNeeded as e:
                print(e.MESSAGE)

                while True:
                    print("Password hint: {}".format(await self.get_password_hint()))

                    if not self.password:
                        self.password = await ainput("Enter password (empty to recover): ")

                    try:
                        if not self.password:
                            confirm = await ainput("Confirm password recovery (y/n): ")

                            if confirm == "y":
                                email_pattern = await self.send_recovery_code()
                                print("The recovery code has been sent to {}".format(email_pattern))

                                while True:
                                    recovery_code = await ainput("Enter recovery code: ")

                                    try:
                                        return await self.recover_password(recovery_code)
                                    except BadRequest as e:
                                        print(e.MESSAGE)
                                    except FloodWait as e:
                                        print(e.MESSAGE.format(x=e.x))
                                        time.sleep(e.x)
                                    except Exception as e:
                                        log.error(e, exc_info=True)
                                        raise
                            else:
                                self.password = None
                        else:
                            return await self.check_password(self.password)
                    except BadRequest as e:
                        print(e.MESSAGE)
                        self.password = None
                    except FloodWait as e:
                        print(e.MESSAGE.format(x=e.x))
                        time.sleep(e.x)
            except FloodWait as e:
                print(e.MESSAGE.format(x=e.x))
                time.sleep(e.x)
            else:
                break

        if isinstance(signed_in, User):
            return signed_in

        while True:
            first_name = await ainput("Enter first name: ")
            last_name = await ainput("Enter last name (empty to skip): ")

            try:
                signed_up = await self.sign_up(
                    self.phone_number,
                    sent_code.phone_code_hash,
                    first_name,
                    last_name
                )
            except BadRequest as e:
                print(e.MESSAGE)
            except FloodWait as e:
                print(e.MESSAGE.format(x=e.x))
                time.sleep(e.x)
            else:
                break

        if isinstance(signed_in, TermsOfService):
            print("\n" + signed_in.text + "\n")
            await self.accept_terms_of_service(signed_in.id)

        return signed_up

    async def log_out(self):
        """Log out from Telegram and delete the *\\*.session* file.

        When you log out, the current client is stopped and the storage session deleted.
        No more API calls can be made until you start the client and re-authorize again.

        Returns:
            ``bool``: On success, True is returned.

        Example:
            .. code-block:: python

                # Log out.
                app.log_out()
        """
<<<<<<< HEAD
        await self.send(functions.auth.LogOut())
        await self.stop()
        self.storage.destroy()
=======
        self.send(functions.auth.LogOut())
        self.stop()
        self.storage.delete()
>>>>>>> ff9407ab

        return True

    async def start(self):
        """Start the client.

        This method connects the client to Telegram and, in case of new sessions, automatically manages the full
        authorization process using an interactive prompt.

        Returns:
            :obj:`Client`: The started client itself.

        Raises:
            ConnectionError: In case you try to start an already started client.

        Example:
            .. code-block:: python
                :emphasize-lines: 4

                from pyrogram import Client

                app = Client("my_account")
                app.start()

                ...  # Call API methods

                app.stop()
        """
        is_authorized = await self.connect()

        try:
            if not is_authorized:
                await self.authorize()

<<<<<<< HEAD
            if not self.storage.is_bot and self.takeout:
                self.takeout_id = (await self.send(functions.account.InitTakeoutSession())).id
=======
            if not self.storage.is_bot() and self.takeout:
                self.takeout_id = self.send(functions.account.InitTakeoutSession()).id
>>>>>>> ff9407ab
                log.warning("Takeout session {} initiated".format(self.takeout_id))

            await self.send(functions.updates.GetState())
        except (Exception, KeyboardInterrupt):
            await self.disconnect()
            raise
        else:
            await self.initialize()
            return self

    async def stop(self):
        """Stop the Client.

        This method disconnects the client from Telegram and stops the underlying tasks.

        Returns:
            :obj:`Client`: The stopped client itself.

        Raises:
            ConnectionError: In case you try to stop an already stopped client.

        Example:
            .. code-block:: python
                :emphasize-lines: 8

                from pyrogram import Client

                app = Client("my_account")
                app.start()

                ...  # Call API methods

                app.stop()
        """
        await self.terminate()
        await self.disconnect()

        return self

    async def restart(self):
        """Restart the Client.

        This method will first call :meth:`~Client.stop` and then :meth:`~Client.start` in a row in order to restart
        a client using a single method.

        Returns:
            :obj:`Client`: The restarted client itself.

        Raises:
            ConnectionError: In case you try to restart a stopped Client.

        Example:
            .. code-block:: python
                :emphasize-lines: 8

                from pyrogram import Client

                app = Client("my_account")
                app.start()

                ...  # Call API methods

                app.restart()

                ...  # Call other API methods

                app.stop()
        """
        await self.stop()
        await self.start()

        return self

    @staticmethod
    async def idle(stop_signals: tuple = (SIGINT, SIGTERM, SIGABRT)):
        """Block the main script execution until a signal is received.

        This static method will run an infinite loop in order to block the main script execution and prevent it from
        exiting while having client(s) that are still running in the background.

        It is useful for event-driven application only, that are, applications which react upon incoming Telegram
        updates through handlers, rather than executing a set of methods sequentially.

        The way Pyrogram works, it will keep your handlers in a pool of worker threads, which are executed concurrently
        outside the main thread; calling idle() will ensure the client(s) will be kept alive by not letting the main
        script to end, until you decide to quit.

        Once a signal is received (e.g.: from CTRL+C) the inner infinite loop will break and your main script will
        continue. Don't forget to call :meth:`~Client.stop` for each running client before the script ends.

        Parameters:
            stop_signals (``tuple``, *optional*):
                Iterable containing signals the signal handler will listen to.
                Defaults to *(SIGINT, SIGTERM, SIGABRT)*.

        Example:
            .. code-block:: python
                :emphasize-lines: 13

                from pyrogram import Client

                app1 = Client("account1")
                app2 = Client("account2")
                app3 = Client("account3")

                ...  # Set handlers up

                app1.start()
                app2.start()
                app3.start()

                Client.idle()

                app1.stop()
                app2.stop()
                app3.stop()
        """

        def signal_handler(_, __):
            logging.info("Stop signal received ({}). Exiting...".format(_))
            Client.is_idling = False

        for s in stop_signals:
            signal(s, signal_handler)

        Client.is_idling = True

        while Client.is_idling:
            await asyncio.sleep(1)

    def run(self, coroutine=None):
        """Start the client, idle the main script and finally stop the client.

        This is a convenience method that calls :meth:`~Client.start`, :meth:`~Client.idle` and :meth:`~Client.stop` in
        sequence. It makes running a client less verbose, but is not suitable in case you want to run more than one
        client in a single main script, since idle() will block after starting the own client.

        Raises:
            ConnectionError: In case you try to run an already started client.

        Example:
            .. code-block:: python
                :emphasize-lines: 7

                from pyrogram import Client

                app = Client("my_account")

                ...  # Set handlers up

                app.run()
        """
        loop = asyncio.get_event_loop()
        run = loop.run_until_complete

        if coroutine is not None:
            run(coroutine)
        else:
            run(self.start())
            run(Client.idle())
            run(self.stop())

        loop.close()

    def add_handler(self, handler: Handler, group: int = 0):
        """Register an update handler.

        You can register multiple handlers, but at most one handler within a group will be used for a single update.
        To handle the same update more than once, register your handler using a different group id (lower group id
        == higher priority). This mechanism is explained in greater details at
        :doc:`More on Updates <../../topics/more-on-updates>`.

        Parameters:
            handler (``Handler``):
                The handler to be registered.

            group (``int``, *optional*):
                The group identifier, defaults to 0.

        Returns:
            ``tuple``: A tuple consisting of *(handler, group)*.

        Example:
            .. code-block:: python
                :emphasize-lines: 8

                from pyrogram import Client, MessageHandler

                def dump(client, message):
                    print(message)

                app = Client("my_account")

                app.add_handler(MessageHandler(dump))

                app.run()
        """
        if isinstance(handler, DisconnectHandler):
            self.disconnect_handler = handler.callback
        else:
            self.dispatcher.add_handler(handler, group)

        return handler, group

    def remove_handler(self, handler: Handler, group: int = 0):
        """Remove a previously-registered update handler.

        Make sure to provide the right group where the handler was added in. You can use the return value of the
        :meth:`~Client.add_handler` method, a tuple of *(handler, group)*, and pass it directly.

        Parameters:
            handler (``Handler``):
                The handler to be removed.

            group (``int``, *optional*):
                The group identifier, defaults to 0.

        Example:
            .. code-block:: python
                :emphasize-lines: 11

                from pyrogram import Client, MessageHandler

                def dump(client, message):
                    print(message)

                app = Client("my_account")

                handler = app.add_handler(MessageHandler(dump))

                # Starred expression to unpack (handler, group)
                app.remove_handler(*handler)

                app.run()
        """
        if isinstance(handler, DisconnectHandler):
            self.disconnect_handler = None
        else:
            self.dispatcher.remove_handler(handler, group)

    def stop_transmission(self):
        """Stop downloading or uploading a file.

        This method must be called inside a progress callback function in order to stop the transmission at the
        desired time. The progress callback is called every time a file chunk is uploaded/downloaded.

        Example:
            .. code-block:: python
                :emphasize-lines: 9

                from pyrogram import Client

                app = Client("my_account")

                # Example to stop transmission once the upload progress reaches 50%
                # Useless in practice, but shows how to stop on command
                def progress(client, current, total):
                    if (current * 100 / total) > 50:
                        client.stop_transmission()

                with app:
                    app.send_document("me", "files.zip", progress=progress)
        """
        raise Client.StopTransmission

    def export_session_string(self):
        """Export the current authorized session as a serialized string.

        Session strings are useful for storing in-memory authorized sessions in a portable, serialized string.
        More detailed information about session strings can be found at the dedicated page of
        :doc:`Storage Engines <../../topics/storage-engines>`.

        Returns:
            ``str``: The session serialized into a printable, url-safe string.

        Example:
            .. code-block:: python
                :emphasize-lines: 6

                from pyrogram import Client

                app = Client("my_account")

                with app:
                    print(app.export_session_string())
        """
        return self.storage.export_session_string()

    def set_parse_mode(self, parse_mode: Union[str, None] = "combined"):
        """Set the parse mode to be used globally by the client.

        When setting the parse mode with this method, all other methods having a *parse_mode* parameter will follow the
        global value by default. The default value *"combined"* enables both Markdown and HTML styles to be used and
        combined together.

        Parameters:
            parse_mode (``str``):
                The new parse mode, can be any of: *"combined"*, for the default combined mode. *"markdown"* or *"md"*
                to force Markdown-only styles. *"html"* to force HTML-only styles. *None* to disable the parser
                completely.

        Raises:
            ValueError: In case the provided *parse_mode* is not a valid parse mode.

        Example:
            .. code-block:: python
                :emphasize-lines: 10,14,18,22

                from pyrogram import Client

                app = Client("my_account")

                with app:
                    # Default combined mode: Markdown + HTML
                    app.send_message("haskell", "1. **markdown** and <i>html</i>")

                    # Force Markdown-only, HTML is disabled
                    app.set_parse_mode("markdown")
                    app.send_message("haskell", "2. **markdown** and <i>html</i>")

                    # Force HTML-only, Markdown is disabled
                    app.set_parse_mode("html")
                    app.send_message("haskell", "3. **markdown** and <i>html</i>")

                    # Disable the parser completely
                    app.set_parse_mode(None)
                    app.send_message("haskell", "4. **markdown** and <i>html</i>")

                    # Bring back the default combined mode
                    app.set_parse_mode()
                    app.send_message("haskell", "5. **markdown** and <i>html</i>")
        """

        if parse_mode not in self.PARSE_MODES:
            raise ValueError('parse_mode must be one of {} or None. Not "{}"'.format(
                ", ".join('"{}"'.format(m) for m in self.PARSE_MODES[:-1]),
                parse_mode
            ))

        self.parse_mode = parse_mode

    def fetch_peers(self, peers: List[Union[types.User, types.Chat, types.Channel]]) -> bool:
        is_min = False
        parsed_peers = []

        for peer in peers:
            if getattr(peer, "min", False):
                is_min = True
                continue

            username = None
            phone_number = None

            if isinstance(peer, types.User):
                peer_id = peer.id
                access_hash = peer.access_hash
                username = (peer.username or "").lower() or None
                phone_number = peer.phone
                peer_type = "bot" if peer.bot else "user"
            elif isinstance(peer, (types.Chat, types.ChatForbidden)):
                peer_id = -peer.id
                access_hash = 0
                peer_type = "group"
            elif isinstance(peer, (types.Channel, types.ChannelForbidden)):
                peer_id = utils.get_channel_id(peer.id)
                access_hash = peer.access_hash
                username = (getattr(peer, "username", None) or "").lower() or None
                peer_type = "channel" if peer.broadcast else "supergroup"
            else:
                continue

            parsed_peers.append((peer_id, access_hash, peer_type, username, phone_number))

        self.storage.update_peers(parsed_peers)

        return is_min

    async def download_worker(self):
        while True:
            packet = await self.download_queue.get()

            if packet is None:
                break

            temp_file_path = ""
            final_file_path = ""

            try:
                data, directory, file_name, done, progress, progress_args, path = packet

                temp_file_path = await self.get_file(
                    media_type=data.media_type,
                    dc_id=data.dc_id,
                    document_id=data.document_id,
                    access_hash=data.access_hash,
                    thumb_size=data.thumb_size,
                    peer_id=data.peer_id,
                    peer_access_hash=data.peer_access_hash,
                    volume_id=data.volume_id,
                    local_id=data.local_id,
                    file_size=data.file_size,
                    is_big=data.is_big,
                    progress=progress,
                    progress_args=progress_args
                )

                if temp_file_path:
                    final_file_path = os.path.abspath(re.sub("\\\\", "/", os.path.join(directory, file_name)))
                    os.makedirs(directory, exist_ok=True)
                    shutil.move(temp_file_path, final_file_path)
            except Exception as e:
                log.error(e, exc_info=True)

                try:
                    os.remove(temp_file_path)
                except OSError:
                    pass
            else:
                # TODO: "" or None for faulty download, which is better?
                # os.path methods return "" in case something does not exist, I prefer this.
                # For now let's keep None
                path[0] = final_file_path or None
            finally:
                done.set()

    async def updates_worker(self):
        while True:
            updates = await self.updates_queue.get()

            if updates is None:
                break

            try:
                if isinstance(updates, (types.Update, types.UpdatesCombined)):
                    is_min = self.fetch_peers(updates.users) or self.fetch_peers(updates.chats)

                    users = {u.id: u for u in updates.users}
                    chats = {c.id: c for c in updates.chats}

                    for update in updates.updates:
                        channel_id = getattr(
                            getattr(
                                getattr(
                                    update, "message", None
                                ), "to_id", None
                            ), "channel_id", None
                        ) or getattr(update, "channel_id", None)

                        pts = getattr(update, "pts", None)
                        pts_count = getattr(update, "pts_count", None)

                        if isinstance(update, types.UpdateChannelTooLong):
                            log.warning(update)

                        if isinstance(update, types.UpdateNewChannelMessage) and is_min:
                            message = update.message

                            if not isinstance(message, types.MessageEmpty):
                                try:
                                    diff = await self.send(
                                        functions.updates.GetChannelDifference(
                                            channel=await self.resolve_peer(utils.get_channel_id(channel_id)),
                                            filter=types.ChannelMessagesFilter(
                                                ranges=[types.MessageRange(
                                                    min_id=update.message.id,
                                                    max_id=update.message.id
                                                )]
                                            ),
                                            pts=pts - pts_count,
                                            limit=pts
                                        )
                                    )
                                except ChannelPrivate:
                                    pass
                                else:
                                    if not isinstance(diff, types.updates.ChannelDifferenceEmpty):
                                        users.update({u.id: u for u in diff.users})
                                        chats.update({c.id: c for c in diff.chats})

                        self.dispatcher.updates_queue.put_nowait((update, users, chats))
                elif isinstance(updates, (types.UpdateShortMessage, types.UpdateShortChatMessage)):
                    diff = await self.send(
                        functions.updates.GetDifference(
                            pts=updates.pts - updates.pts_count,
                            date=updates.date,
                            qts=-1
                        )
                    )

                    if diff.new_messages:
                        self.dispatcher.updates_queue.put_nowait((
                            types.UpdateNewMessage(
                                message=diff.new_messages[0],
                                pts=updates.pts,
                                pts_count=updates.pts_count
                            ),
                            {u.id: u for u in diff.users},
                            {c.id: c for c in diff.chats}
                        ))
                    else:
                        self.dispatcher.updates_queue.put_nowait((diff.other_updates[0], {}, {}))
                elif isinstance(updates, types.UpdateShort):
                    self.dispatcher.updates_queue.put_nowait((updates.update, {}, {}))
                elif isinstance(updates, types.UpdatesTooLong):
                    log.info(updates)
            except Exception as e:
                log.error(e, exc_info=True)

    async def send(self, data: TLObject, retries: int = Session.MAX_RETRIES, timeout: float = Session.WAIT_TIMEOUT):
        """Send raw Telegram queries.

        This method makes it possible to manually call every single Telegram API method in a low-level manner.
        Available functions are listed in the :obj:`functions <pyrogram.api.functions>` package and may accept compound
        data types from :obj:`types <pyrogram.api.types>` as well as bare types such as ``int``, ``str``, etc...

        .. note::

            This is a utility method intended to be used **only** when working with raw
            :obj:`functions <pyrogram.api.functions>` (i.e: a Telegram API method you wish to use which is not
            available yet in the Client class as an easy-to-use method).

        Parameters:
            data (``RawFunction``):
                The API Schema function filled with proper arguments.

            retries (``int``):
                Number of retries.

            timeout (``float``):
                Timeout in seconds.

        Returns:
            ``RawType``: The raw type response generated by the query.

        Raises:
            RPCError: In case of a Telegram RPC error.
        """
        if not self.is_connected:
            raise ConnectionError("Client has not been started yet")

        if self.no_updates:
            data = functions.InvokeWithoutUpdates(query=data)

        if self.takeout_id:
            data = functions.InvokeWithTakeout(takeout_id=self.takeout_id, query=data)

        r = await self.session.send(data, retries, timeout)

        self.fetch_peers(getattr(r, "users", []))
        self.fetch_peers(getattr(r, "chats", []))

        return r

    def load_config(self):
        parser = ConfigParser()
        parser.read(str(self.config_file))

        if self.bot_token:
            pass
        else:
            self.bot_token = parser.get("pyrogram", "bot_token", fallback=None)

        if self.api_id and self.api_hash:
            pass
        else:
            if parser.has_section("pyrogram"):
                self.api_id = parser.getint("pyrogram", "api_id")
                self.api_hash = parser.get("pyrogram", "api_hash")
            else:
                raise AttributeError("No API Key found. More info: https://docs.pyrogram.org/intro/setup")

        for option in ["app_version", "device_model", "system_version", "lang_code"]:
            if getattr(self, option):
                pass
            else:
                if parser.has_section("pyrogram"):
                    setattr(self, option, parser.get(
                        "pyrogram",
                        option,
                        fallback=getattr(Client, option.upper())
                    ))
                else:
                    setattr(self, option, getattr(Client, option.upper()))

        if self._proxy:
            self._proxy["enabled"] = bool(self._proxy.get("enabled", True))
        else:
            self._proxy = {}

            if parser.has_section("proxy"):
                self._proxy["enabled"] = parser.getboolean("proxy", "enabled", fallback=True)
                self._proxy["hostname"] = parser.get("proxy", "hostname")
                self._proxy["port"] = parser.getint("proxy", "port")
                self._proxy["username"] = parser.get("proxy", "username", fallback=None) or None
                self._proxy["password"] = parser.get("proxy", "password", fallback=None) or None

        if self.plugins:
            self.plugins = {
                "enabled": bool(self.plugins.get("enabled", True)),
                "root": self.plugins.get("root", None),
                "include": self.plugins.get("include", []),
                "exclude": self.plugins.get("exclude", [])
            }
        else:
            try:
                section = parser["plugins"]

                self.plugins = {
                    "enabled": section.getboolean("enabled", True),
                    "root": section.get("root", None),
                    "include": section.get("include", []),
                    "exclude": section.get("exclude", [])
                }

                include = self.plugins["include"]
                exclude = self.plugins["exclude"]

                if include:
                    self.plugins["include"] = include.strip().split("\n")

                if exclude:
                    self.plugins["exclude"] = exclude.strip().split("\n")

            except KeyError:
                self.plugins = None

    async def load_session(self):
        self.storage.open()

        session_empty = any([
            self.storage.test_mode() is None,
            self.storage.auth_key() is None,
            self.storage.user_id() is None,
            self.storage.is_bot() is None
        ])

        if session_empty:
            self.storage.dc_id(2)
            self.storage.date(0)

<<<<<<< HEAD
            self.storage.test_mode = self.test_mode
            self.storage.auth_key = await Auth(self, self.storage.dc_id).create()
            self.storage.user_id = None
            self.storage.is_bot = None
=======
            self.storage.test_mode(self.test_mode)
            self.storage.auth_key(Auth(self, self.storage.dc_id()).create())
            self.storage.user_id(None)
            self.storage.is_bot(None)
>>>>>>> ff9407ab

    def load_plugins(self):
        if self.plugins:
            plugins = self.plugins.copy()

            for option in ["include", "exclude"]:
                if plugins[option]:
                    plugins[option] = [
                        (i.split()[0], i.split()[1:] or None)
                        for i in self.plugins[option]
                    ]
        else:
            return

        if plugins.get("enabled", False):
            root = plugins["root"]
            include = plugins["include"]
            exclude = plugins["exclude"]

            count = 0

            if not include:
                for path in sorted(Path(root).rglob("*.py")):
                    module_path = '.'.join(path.parent.parts + (path.stem,))
                    module = import_module(module_path)

                    for name in vars(module).keys():
                        # noinspection PyBroadException
                        try:
                            handler, group = getattr(module, name).handler

                            if isinstance(handler, Handler) and isinstance(group, int):
                                self.add_handler(handler, group)

                                log.info('[{}] [LOAD] {}("{}") in group {} from "{}"'.format(
                                    self.session_name, type(handler).__name__, name, group, module_path))

                                count += 1
                        except Exception:
                            pass
            else:
                for path, handlers in include:
                    module_path = root + "." + path
                    warn_non_existent_functions = True

                    try:
                        module = import_module(module_path)
                    except ImportError:
                        log.warning('[{}] [LOAD] Ignoring non-existent module "{}"'.format(
                            self.session_name, module_path))
                        continue

                    if "__path__" in dir(module):
                        log.warning('[{}] [LOAD] Ignoring namespace "{}"'.format(
                            self.session_name, module_path))
                        continue

                    if handlers is None:
                        handlers = vars(module).keys()
                        warn_non_existent_functions = False

                    for name in handlers:
                        # noinspection PyBroadException
                        try:
                            handler, group = getattr(module, name).handler

                            if isinstance(handler, Handler) and isinstance(group, int):
                                self.add_handler(handler, group)

                                log.info('[{}] [LOAD] {}("{}") in group {} from "{}"'.format(
                                    self.session_name, type(handler).__name__, name, group, module_path))

                                count += 1
                        except Exception:
                            if warn_non_existent_functions:
                                log.warning('[{}] [LOAD] Ignoring non-existent function "{}" from "{}"'.format(
                                    self.session_name, name, module_path))

            if exclude:
                for path, handlers in exclude:
                    module_path = root + "." + path
                    warn_non_existent_functions = True

                    try:
                        module = import_module(module_path)
                    except ImportError:
                        log.warning('[{}] [UNLOAD] Ignoring non-existent module "{}"'.format(
                            self.session_name, module_path))
                        continue

                    if "__path__" in dir(module):
                        log.warning('[{}] [UNLOAD] Ignoring namespace "{}"'.format(
                            self.session_name, module_path))
                        continue

                    if handlers is None:
                        handlers = vars(module).keys()
                        warn_non_existent_functions = False

                    for name in handlers:
                        # noinspection PyBroadException
                        try:
                            handler, group = getattr(module, name).handler

                            if isinstance(handler, Handler) and isinstance(group, int):
                                self.remove_handler(handler, group)

                                log.info('[{}] [UNLOAD] {}("{}") from group {} in "{}"'.format(
                                    self.session_name, type(handler).__name__, name, group, module_path))

                                count -= 1
                        except Exception:
                            if warn_non_existent_functions:
                                log.warning('[{}] [UNLOAD] Ignoring non-existent function "{}" from "{}"'.format(
                                    self.session_name, name, module_path))

            if count > 0:
                log.warning('[{}] Successfully loaded {} plugin{} from "{}"'.format(
                    self.session_name, count, "s" if count > 1 else "", root))
            else:
                log.warning('[{}] No plugin loaded from "{}"'.format(
                    self.session_name, root))

    # def get_initial_dialogs_chunk(self, offset_date: int = 0):
    #     while True:
    #         try:
    #             r = self.send(
    #                 functions.messages.GetDialogs(
    #                     offset_date=offset_date,
    #                     offset_id=0,
    #                     offset_peer=types.InputPeerEmpty(),
    #                     limit=self.DIALOGS_AT_ONCE,
    #                     hash=0,
    #                     exclude_pinned=True
    #                 )
    #             )
    #         except FloodWait as e:
    #             log.warning("get_dialogs flood: waiting {} seconds".format(e.x))
    #             time.sleep(e.x)
    #         else:
    #             log.info("Total peers: {}".format(self.storage.peers_count))
    #             return r
    #
    # def get_initial_dialogs(self):
    #     self.send(functions.messages.GetPinnedDialogs(folder_id=0))
    #
    #     dialogs = self.get_initial_dialogs_chunk()
    #     offset_date = utils.get_offset_date(dialogs)
    #
    #     while len(dialogs.dialogs) == self.DIALOGS_AT_ONCE:
    #         dialogs = self.get_initial_dialogs_chunk(offset_date)
    #         offset_date = utils.get_offset_date(dialogs)
    #
    #     self.get_initial_dialogs_chunk()

    async def resolve_peer(self, peer_id: Union[int, str]):
        """Get the InputPeer of a known peer id.
        Useful whenever an InputPeer type is required.

        .. note::

            This is a utility method intended to be used **only** when working with raw
            :obj:`functions <pyrogram.api.functions>` (i.e: a Telegram API method you wish to use which is not
            available yet in the Client class as an easy-to-use method).

        Parameters:
            peer_id (``int`` | ``str``):
                The peer id you want to extract the InputPeer from.
                Can be a direct id (int), a username (str) or a phone number (str).

        Returns:
            ``InputPeer``: On success, the resolved peer id is returned in form of an InputPeer object.

        Raises:
            KeyError: In case the peer doesn't exist in the internal database.
        """
        if not self.is_connected:
            raise ConnectionError("Client has not been started yet")

        try:
            return self.storage.get_peer_by_id(peer_id)
        except KeyError:
            if type(peer_id) is str:
                if peer_id in ("self", "me"):
                    return types.InputPeerSelf()

                peer_id = re.sub(r"[@+\s]", "", peer_id.lower())

                try:
                    int(peer_id)
                except ValueError:
                    try:
                        return self.storage.get_peer_by_username(peer_id)
                    except KeyError:
                        await self.send(
                            functions.contacts.ResolveUsername(
                                username=peer_id
                            )
                        )

                        return self.storage.get_peer_by_username(peer_id)
                else:
                    try:
                        return self.storage.get_peer_by_phone_number(peer_id)
                    except KeyError:
                        raise PeerIdInvalid

            peer_type = utils.get_peer_type(peer_id)

            if peer_type == "user":
                self.fetch_peers(
                    await self.send(
                        functions.users.GetUsers(
                            id=[
                                types.InputUser(
                                    user_id=peer_id,
                                    access_hash=0
                                )
                            ]
                        )
                    )
                )
            elif peer_type == "chat":
                await self.send(
                    functions.messages.GetChats(
                        id=[-peer_id]
                    )
                )
            else:
                await self.send(
                    functions.channels.GetChannels(
                        id=[
                            types.InputChannel(
                                channel_id=utils.get_channel_id(peer_id),
                                access_hash=0
                            )
                        ]
                    )
                )

            try:
                return self.storage.get_peer_by_id(peer_id)
            except KeyError:
                raise PeerIdInvalid

    async def save_file(self,
                        path: str,
                        file_id: int = None,
                        file_part: int = 0,
                        progress: callable = None,
                        progress_args: tuple = ()
                        ):
        """Upload a file onto Telegram servers, without actually sending the message to anyone.
        Useful whenever an InputFile type is required.

        .. note::

            This is a utility method intended to be used **only** when working with raw
            :obj:`functions <pyrogram.api.functions>` (i.e: a Telegram API method you wish to use which is not
            available yet in the Client class as an easy-to-use method).

        Parameters:
            path (``str``):
                The path of the file you want to upload that exists on your local machine.

            file_id (``int``, *optional*):
                In case a file part expired, pass the file_id and the file_part to retry uploading that specific chunk.

            file_part (``int``, *optional*):
                In case a file part expired, pass the file_id and the file_part to retry uploading that specific chunk.

            progress (``callable``, *optional*):
                Pass a callback function to view the file transmission progress.
                The function must take *(current, total)* as positional arguments (look at Other Parameters below for a
                detailed description) and will be called back each time a new file chunk has been successfully
                transmitted.

            progress_args (``tuple``, *optional*):
                Extra custom arguments for the progress callback function.
                You can pass anything you need to be available in the progress callback scope; for example, a Message
                object or a Client instance in order to edit the message with the updated progress status.

        Other Parameters:
            current (``int``):
                The amount of bytes transmitted so far.

            total (``int``):
                The total size of the file.

            *args (``tuple``, *optional*):
                Extra custom arguments as defined in the *progress_args* parameter.
                You can either keep *\*args* or add every single extra argument in your function signature.

        Returns:
            ``InputFile``: On success, the uploaded file is returned in form of an InputFile object.

        Raises:
            RPCError: In case of a Telegram RPC error.
        """

        async def worker(session):
            while True:
                data = await queue.get()

                if data is None:
                    return

                try:
                    await asyncio.ensure_future(session.send(data))
                except Exception as e:
                    logging.error(e)

        part_size = 512 * 1024
        file_size = os.path.getsize(path)

        if file_size == 0:
            raise ValueError("File size equals to 0 B")

        if file_size > 1500 * 1024 * 1024:
            raise ValueError("Telegram doesn't support uploading files bigger than 1500 MiB")

        file_total_parts = int(math.ceil(file_size / part_size))
        is_big = file_size > 10 * 1024 * 1024
        pool_size = 3 if is_big else 1
        workers_count = 4 if is_big else 1
        is_missing_part = file_id is not None
        file_id = file_id or self.rnd_id()
        md5_sum = md5() if not is_big and not is_missing_part else None
<<<<<<< HEAD
        pool = [Session(self, self.storage.dc_id, self.storage.auth_key, is_media=True) for _ in range(pool_size)]
        workers = [asyncio.ensure_future(worker(session)) for session in pool for _ in range(workers_count)]
        queue = asyncio.Queue(16)
=======

        session = Session(self, self.storage.dc_id(), self.storage.auth_key(), is_media=True)
        session.start()
>>>>>>> ff9407ab

        try:
            for session in pool:
                await session.start()

            with open(path, "rb") as f:
                f.seek(part_size * file_part)

                while True:
                    chunk = f.read(part_size)

                    if not chunk:
                        if not is_big:
                            md5_sum = "".join([hex(i)[2:].zfill(2) for i in md5_sum.digest()])
                        break

                    if is_big:
                        rpc = functions.upload.SaveBigFilePart(
                            file_id=file_id,
                            file_part=file_part,
                            file_total_parts=file_total_parts,
                            bytes=chunk
                        )
                    else:
                        rpc = functions.upload.SaveFilePart(
                            file_id=file_id,
                            file_part=file_part,
                            bytes=chunk
                        )

                    await queue.put(rpc)

                    if is_missing_part:
                        return

                    if not is_big:
                        md5_sum.update(chunk)

                    file_part += 1

                    if progress:
                        await progress(min(file_part * part_size, file_size), file_size, *progress_args)
        except Client.StopTransmission:
            raise
        except Exception as e:
            log.error(e, exc_info=True)
        else:
            if is_big:
                return types.InputFileBig(
                    id=file_id,
                    parts=file_total_parts,
                    name=os.path.basename(path),

                )
            else:
                return types.InputFile(
                    id=file_id,
                    parts=file_total_parts,
                    name=os.path.basename(path),
                    md5_checksum=md5_sum
                )
        finally:
            for _ in workers:
                await queue.put(None)

            await asyncio.gather(*workers)

            for session in pool:
                await session.stop()

    async def get_file(self, media_type: int,
                       dc_id: int,
                       document_id: int,
                       access_hash: int,
                       thumb_size: str,
                       peer_id: int,
                       peer_access_hash: int, volume_id: int,
                       local_id: int,
                       file_size: int,

                       is_big: bool,
                       progress: callable,
                       progress_args: tuple = ()) -> str:
        async with self.media_sessions_lock:
            session = self.media_sessions.get(dc_id, None)

            if session is None:
<<<<<<< HEAD
                if dc_id != self.storage.dc_id:
                    session = Session(self, dc_id, await Auth(self, dc_id).create(), is_media=True)
                    await session.start()
=======
                if dc_id != self.storage.dc_id():
                    session = Session(self, dc_id, Auth(self, dc_id).create(), is_media=True)
                    session.start()
>>>>>>> ff9407ab

                    for _ in range(3):
                        exported_auth = await self.send(
                            functions.auth.ExportAuthorization(
                                dc_id=dc_id
                            )
                        )

                        try:
                            await session.send(
                                functions.auth.ImportAuthorization(
                                    id=exported_auth.id,
                                    bytes=exported_auth.bytes
                                )
                            )
                        except AuthBytesInvalid:
                            continue
                        else:
                            break
                    else:
                        await session.stop()
                        raise AuthBytesInvalid
                else:
<<<<<<< HEAD
                    session = Session(self, dc_id, self.storage.auth_key, is_media=True)
                    await session.start()
=======
                    session = Session(self, dc_id, self.storage.auth_key(), is_media=True)
                    session.start()
>>>>>>> ff9407ab

                self.media_sessions[dc_id] = session

        if media_type == 1:
            location = types.InputPeerPhotoFileLocation(
                peer=types.InputPeerUser(
                    user_id=peer_id,
                    access_hash=peer_access_hash
                ),
                volume_id=volume_id,
                local_id=local_id,
                big=is_big or None
            )
        elif media_type in (0, 2):
            location = types.InputPhotoFileLocation(
                id=document_id,
                access_hash=access_hash,
                file_reference=b"",
                thumb_size=thumb_size
            )
        elif media_type == 14:
            location = types.InputDocumentFileLocation(
                id=document_id,
                access_hash=access_hash,
                file_reference=b"",
                thumb_size=thumb_size
            )
        else:
            location = types.InputDocumentFileLocation(
                id=document_id,
                access_hash=access_hash,
                file_reference=b"",
                thumb_size=""
            )

        limit = 1024 * 1024
        offset = 0
        file_name = ""

        try:
            r = await session.send(
                functions.upload.GetFile(
                    location=location,
                    offset=offset,
                    limit=limit
                )
            )

            if isinstance(r, types.upload.File):
                with tempfile.NamedTemporaryFile("wb", delete=False) as f:
                    file_name = f.name

                    while True:
                        chunk = r.bytes

                        if not chunk:
                            break

                        f.write(chunk)

                        offset += limit

                        if progress:
                            await progress(
                                min(offset, file_size)
                                if file_size != 0
                                else offset,
                                file_size,
                                *progress_args
                            )

                        r = await session.send(
                            functions.upload.GetFile(
                                location=location,
                                offset=offset,
                                limit=limit
                            )
                        )

            elif isinstance(r, types.upload.FileCdnRedirect):
                async with self.media_sessions_lock:
                    cdn_session = self.media_sessions.get(r.dc_id, None)

                    if cdn_session is None:
                        cdn_session = Session(
                            self,
                            r.dc_id,
                            await Auth(self, r.dc_id).create(), is_media=True, is_cdn=True)

                        await cdn_session.start()

                        self.media_sessions[r.dc_id] = cdn_session

                try:
                    with tempfile.NamedTemporaryFile("wb", delete=False) as f:
                        file_name = f.name

                        while True:
                            r2 = await cdn_session.send(
                                functions.upload.GetCdnFile(
                                    file_token=r.file_token,
                                    offset=offset,
                                    limit=limit
                                )
                            )

                            if isinstance(r2, types.upload.CdnFileReuploadNeeded):
                                try:
                                    await session.send(
                                        functions.upload.ReuploadCdnFile(
                                            file_token=r.file_token,
                                            request_token=r2.request_token
                                        )
                                    )
                                except VolumeLocNotFound:
                                    break
                                else:
                                    continue

                            chunk = r2.bytes

                            # https://core.telegram.org/cdn#decrypting-files
                            decrypted_chunk = AES.ctr256_decrypt(
                                chunk,
                                r.encryption_key,
                                bytearray(
                                    r.encryption_iv[:-4]
                                    + (offset // 16).to_bytes(4, "big")
                                )
                            )

                            hashes = await session.send(
                                functions.upload.GetCdnFileHashes(
                                    file_token=r.file_token,
                                    offset=offset
                                )
                            )

                            # https://core.telegram.org/cdn#verifying-files
                            for i, h in enumerate(hashes):
                                cdn_chunk = decrypted_chunk[h.limit * i: h.limit * (i + 1)]
                                assert h.hash == sha256(cdn_chunk).digest(), "Invalid CDN hash part {}".format(i)

                            f.write(decrypted_chunk)

                            offset += limit

                            if progress:
                                await progress(
                                    min(offset, file_size)
                                    if file_size != 0
                                    else offset,
                                    file_size,
                                    *progress_args
                                )

                            if len(chunk) < limit:
                                break
                except Exception as e:
                    raise e
        except Exception as e:
            if not isinstance(e, Client.StopTransmission):
                log.error(e, exc_info=True)

            try:
                os.remove(file_name)
            except OSError:
                pass

            return ""
        else:
            return file_name

    def guess_mime_type(self, filename: str):
        extension = os.path.splitext(filename)[1]
        return self.extensions_to_mime_types.get(extension)

    def guess_extension(self, mime_type: str):
        extensions = self.mime_types_to_extensions.get(mime_type)

        if extensions:
            return extensions.split(" ")[0]<|MERGE_RESOLUTION|>--- conflicted
+++ resolved
@@ -266,14 +266,9 @@
         self.load_config()
         await self.load_session()
 
-<<<<<<< HEAD
-        self.session = Session(self, self.storage.dc_id, self.storage.auth_key)
+        self.session = Session(self, self.storage.dc_id(), self.storage.auth_key())
 
         await self.session.start()
-=======
-        self.session = Session(self, self.storage.dc_id(), self.storage.auth_key())
-        self.session.start()
->>>>>>> ff9407ab
 
         self.is_connected = True
 
@@ -407,15 +402,9 @@
             except (PhoneMigrate, NetworkMigrate) as e:
                 await self.session.stop()
 
-<<<<<<< HEAD
-                self.storage.dc_id = e.x
-                self.storage.auth_key = await Auth(self, self.storage.dc_id).create()
-                self.session = Session(self, self.storage.dc_id, self.storage.auth_key)
-=======
                 self.storage.dc_id(e.x)
-                self.storage.auth_key(Auth(self, self.storage.dc_id()).create())
+                self.storage.auth_key(await Auth(self, self.storage.dc_id()).create())
                 self.session = Session(self, self.storage.dc_id(), self.storage.auth_key())
->>>>>>> ff9407ab
 
                 await self.session.start()
             else:
@@ -560,15 +549,9 @@
             except UserMigrate as e:
                 await self.session.stop()
 
-<<<<<<< HEAD
-                self.storage.dc_id = e.x
-                self.storage.auth_key = await Auth(self, self.storage.dc_id).create()
-                self.session = Session(self, self.storage.dc_id, self.storage.auth_key)
-=======
                 self.storage.dc_id(e.x)
-                self.storage.auth_key(Auth(self, self.storage.dc_id()).create())
+                self.storage.auth_key(await Auth(self, self.storage.dc_id()).create())
                 self.session = Session(self, self.storage.dc_id(), self.storage.auth_key())
->>>>>>> ff9407ab
 
                 await self.session.start()
             else:
@@ -813,15 +796,9 @@
                 # Log out.
                 app.log_out()
         """
-<<<<<<< HEAD
         await self.send(functions.auth.LogOut())
         await self.stop()
-        self.storage.destroy()
-=======
-        self.send(functions.auth.LogOut())
-        self.stop()
         self.storage.delete()
->>>>>>> ff9407ab
 
         return True
 
@@ -856,13 +833,8 @@
             if not is_authorized:
                 await self.authorize()
 
-<<<<<<< HEAD
-            if not self.storage.is_bot and self.takeout:
+            if not self.storage.is_bot() and self.takeout:
                 self.takeout_id = (await self.send(functions.account.InitTakeoutSession())).id
-=======
-            if not self.storage.is_bot() and self.takeout:
-                self.takeout_id = self.send(functions.account.InitTakeoutSession()).id
->>>>>>> ff9407ab
                 log.warning("Takeout session {} initiated".format(self.takeout_id))
 
             await self.send(functions.updates.GetState())
@@ -1503,17 +1475,10 @@
             self.storage.dc_id(2)
             self.storage.date(0)
 
-<<<<<<< HEAD
-            self.storage.test_mode = self.test_mode
-            self.storage.auth_key = await Auth(self, self.storage.dc_id).create()
-            self.storage.user_id = None
-            self.storage.is_bot = None
-=======
             self.storage.test_mode(self.test_mode)
-            self.storage.auth_key(Auth(self, self.storage.dc_id()).create())
+            self.storage.auth_key(await Auth(self, self.storage.dc_id()).create())
             self.storage.user_id(None)
             self.storage.is_bot(None)
->>>>>>> ff9407ab
 
     def load_plugins(self):
         if self.plugins:
@@ -1842,15 +1807,9 @@
         is_missing_part = file_id is not None
         file_id = file_id or self.rnd_id()
         md5_sum = md5() if not is_big and not is_missing_part else None
-<<<<<<< HEAD
-        pool = [Session(self, self.storage.dc_id, self.storage.auth_key, is_media=True) for _ in range(pool_size)]
+        pool = [Session(self, self.storage.dc_id(), self.storage.auth_key(), is_media=True) for _ in range(pool_size)]
         workers = [asyncio.ensure_future(worker(session)) for session in pool for _ in range(workers_count)]
         queue = asyncio.Queue(16)
-=======
-
-        session = Session(self, self.storage.dc_id(), self.storage.auth_key(), is_media=True)
-        session.start()
->>>>>>> ff9407ab
 
         try:
             for session in pool:
@@ -1938,15 +1897,9 @@
             session = self.media_sessions.get(dc_id, None)
 
             if session is None:
-<<<<<<< HEAD
-                if dc_id != self.storage.dc_id:
+                if dc_id != self.storage.dc_id():
                     session = Session(self, dc_id, await Auth(self, dc_id).create(), is_media=True)
                     await session.start()
-=======
-                if dc_id != self.storage.dc_id():
-                    session = Session(self, dc_id, Auth(self, dc_id).create(), is_media=True)
-                    session.start()
->>>>>>> ff9407ab
 
                     for _ in range(3):
                         exported_auth = await self.send(
@@ -1970,13 +1923,8 @@
                         await session.stop()
                         raise AuthBytesInvalid
                 else:
-<<<<<<< HEAD
-                    session = Session(self, dc_id, self.storage.auth_key, is_media=True)
+                    session = Session(self, dc_id, self.storage.auth_key(), is_media=True)
                     await session.start()
-=======
-                    session = Session(self, dc_id, self.storage.auth_key(), is_media=True)
-                    session.start()
->>>>>>> ff9407ab
 
                 self.media_sessions[dc_id] = session
 
