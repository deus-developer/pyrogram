--- conflicted
+++ resolved
@@ -69,16 +69,10 @@
 
     Args:
         session_name (``str``):
-<<<<<<< HEAD
-            Name to uniquely identify a session of either a User or a Bot, e.g.: "my_main_account".
-            You still can use bot token here, but it will be deprecated in next release.
-            Note: as long as a valid User session file exists, Pyrogram won't ask you again to input your phone number.
-=======
             Name to uniquely identify a session of either a User or a Bot, e.g.: "my_account". This name will be used
             to save a file to disk that stores details needed for reconnecting without asking again for credentials.
             Note for bots: You can pass a bot token here, but this usage will be deprecated in next releases.
             Use *bot_token* instead.
->>>>>>> 605b5f1b
 
         api_id (``int``, *optional*):
             The *api_id* part of your Telegram API Key, as integer. E.g.: 12345
@@ -188,33 +182,6 @@
             Defaults to False (normal session).
     """
 
-<<<<<<< HEAD
-    def __init__(self,
-                 session_name: Union[str, SessionStorage],
-                 api_id: Union[int, str] = None,
-                 api_hash: str = None,
-                 app_version: str = None,
-                 device_model: str = None,
-                 system_version: str = None,
-                 lang_code: str = None,
-                 ipv6: bool = False,
-                 proxy: dict = None,
-                 test_mode: bool = False,
-                 phone_number: str = None,
-                 phone_code: Union[str, callable] = None,
-                 password: str = None,
-                 recovery_code: callable = None,
-                 force_sms: bool = False,
-                 bot_token: str = None,
-                 first_name: str = None,
-                 last_name: str = None,
-                 workers: int = BaseClient.WORKERS,
-                 workdir: str = BaseClient.WORKDIR,
-                 config_file: str = BaseClient.CONFIG_FILE,
-                 plugins: dict = None,
-                 no_updates: bool = None,
-                 takeout: bool = None):
-=======
     terms_of_service_displayed = False
 
     def __init__(
@@ -244,8 +211,6 @@
         no_updates: bool = None,
         takeout: bool = None
     ):
-        super().__init__()
->>>>>>> 605b5f1b
 
         if isinstance(session_name, str):
             if session_name == ':memory:':
@@ -258,6 +223,8 @@
             session_storage = session_name
         else:
             raise RuntimeError('Wrong session_name passed, expected str or SessionConfig subclass')
+
+        super().__init__(session_storage)
 
         super().__init__(session_storage)
 
@@ -322,26 +289,15 @@
         if self.is_started:
             raise ConnectionError("Client has already been started")
 
-<<<<<<< HEAD
         if isinstance(self.session_storage, JsonSessionStorage):
             if self.BOT_TOKEN_RE.match(self.session_storage._session_name):
                 self.session_storage.is_bot = True
                 self.bot_token = self.session_storage._session_name
                 self.session_storage._session_name = self.session_storage._session_name.split(":")[0]
-                warnings.warn('\nYou are using a bot token as session name.\n'
-                              'It will be deprecated in next update, please use session file name to load '
-                              'existing sessions and bot_token argument to create new sessions.',
-                              DeprecationWarning, stacklevel=2)
-=======
-        if self.BOT_TOKEN_RE.match(self.session_name):
-            self.is_bot = True
-            self.bot_token = self.session_name
-            self.session_name = self.session_name.split(":")[0]
-            log.warning('\nWARNING: You are using a bot token as session name!\n'
-                        'This usage will be deprecated soon. Please use a session file name to load '
-                        'an existing session and the bot_token argument to create new sessions.\n'
-                        'More info: https://docs.pyrogram.ml/start/Setup#bot-authorization\n')
->>>>>>> 605b5f1b
+                warnings.warn('\nWARNING: You are using a bot token as session name!\n'
+                              'This usage will be deprecated soon. Please use a session file name to load '
+                              'an existing session and the bot_token argument to create new sessions.\n'
+                              'More info: https://docs.pyrogram.ml/start/Setup#bot-authorization\n')
 
         self.load_config()
         self.load_session()
@@ -362,20 +318,12 @@
                     self.is_bot = False
                     self.authorize_user()
                 else:
-<<<<<<< HEAD
                     self.session_storage.is_bot = True
-=======
-                    self.is_bot = True
->>>>>>> 605b5f1b
                     self.authorize_bot()
 
                 self.save_session()
 
-<<<<<<< HEAD
             if not self.session_storage.is_bot:
-=======
-            if not self.is_bot:
->>>>>>> 605b5f1b
                 if self.takeout:
                     self.takeout_id = self.send(functions.account.InitTakeoutSession()).id
                     log.warning("Takeout session {} initiated".format(self.takeout_id))
@@ -1143,43 +1091,11 @@
 
     def load_session(self):
         try:
-<<<<<<< HEAD
             self.session_storage.load()
         except SessionDoesNotExist:
             log.info('Could not load session "{}", initiate new one'.format(self.session_name))
             self.session_storage.auth_key = Auth(self.session_storage.dc_id, self.session_storage.test_mode,
                                                  self.ipv6, self._proxy).create()
-=======
-            with open(os.path.join(self.workdir, "{}.session".format(self.session_name)), encoding="utf-8") as f:
-                s = json.load(f)
-        except FileNotFoundError:
-            self.dc_id = 1
-            self.date = 0
-            self.auth_key = Auth(self.dc_id, self.test_mode, self.ipv6, self._proxy).create()
-        else:
-            self.dc_id = s["dc_id"]
-            self.test_mode = s["test_mode"]
-            self.auth_key = base64.b64decode("".join(s["auth_key"]))
-            self.user_id = s["user_id"]
-            self.date = s.get("date", 0)
-            # TODO: replace default with False once token session name will be deprecated
-            self.is_bot = s.get("is_bot", self.is_bot)
-
-            for k, v in s.get("peers_by_id", {}).items():
-                self.peers_by_id[int(k)] = utils.get_input_peer(int(k), v)
-
-            for k, v in s.get("peers_by_username", {}).items():
-                peer = self.peers_by_id.get(v, None)
-
-                if peer:
-                    self.peers_by_username[k] = peer
-
-            for k, v in s.get("peers_by_phone", {}).items():
-                peer = self.peers_by_id.get(v, None)
-
-                if peer:
-                    self.peers_by_phone[k] = peer
->>>>>>> 605b5f1b
 
     def load_plugins(self):
         if self.plugins.get("enabled", False):
@@ -1286,28 +1202,7 @@
                 log.warning('No plugin loaded from "{}"'.format(root))
 
     def save_session(self):
-<<<<<<< HEAD
         self.session_storage.save()
-=======
-        auth_key = base64.b64encode(self.auth_key).decode()
-        auth_key = [auth_key[i: i + 43] for i in range(0, len(auth_key), 43)]
-
-        os.makedirs(self.workdir, exist_ok=True)
-
-        with open(os.path.join(self.workdir, "{}.session".format(self.session_name)), "w", encoding="utf-8") as f:
-            json.dump(
-                dict(
-                    dc_id=self.dc_id,
-                    test_mode=self.test_mode,
-                    auth_key=auth_key,
-                    user_id=self.user_id,
-                    date=self.date,
-                    is_bot=self.is_bot,
-                ),
-                f,
-                indent=4
-            )
->>>>>>> 605b5f1b
 
     def get_initial_dialogs_chunk(self,
                                   offset_date: int = 0):
