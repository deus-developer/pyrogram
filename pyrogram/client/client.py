--- conflicted
+++ resolved
@@ -273,7 +273,7 @@
 
             if self.bot_token is None:
                 if self.takeout:
-                    self.takeout_id = self.send(functions.account.InitTakeoutSession()).id
+                    self.takeout_id = (await self.send(functions.account.InitTakeoutSession())).id
                     log.warning("Takeout session {} initiated".format(self.takeout_id))
 
                 now = time.time()
@@ -320,17 +320,12 @@
         if not self.is_started:
             raise ConnectionError("Client is already stopped")
 
-<<<<<<< HEAD
-        await Syncer.remove(self)
-        await self.dispatcher.stop()
-=======
         if self.takeout_id:
             self.send(functions.account.FinishTakeoutSession())
             log.warning("Takeout session {} finished".format(self.takeout_id))
 
-        Syncer.remove(self)
-        self.dispatcher.stop()
->>>>>>> 6451d599
+        await Syncer.remove(self)
+        await self.dispatcher.stop()
 
         for _ in range(Client.DOWNLOAD_WORKERS):
             self.download_queue.put_nowait(None)
@@ -974,17 +969,13 @@
         if not self.is_started:
             raise ConnectionError("Client has not been started")
 
-<<<<<<< HEAD
-        r = await self.session.send(data, retries, timeout)
-=======
         if self.no_updates:
             data = functions.InvokeWithoutUpdates(data)
 
         if self.takeout_id:
             data = functions.InvokeWithTakeout(self.takeout_id, data)
 
-        r = self.session.send(data, retries, timeout)
->>>>>>> 6451d599
+        r = await self.session.send(data, retries, timeout)
 
         self.fetch_peers(getattr(r, "users", []))
         self.fetch_peers(getattr(r, "chats", []))
