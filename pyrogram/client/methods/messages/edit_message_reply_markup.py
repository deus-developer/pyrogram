# Pyrogram - Telegram MTProto API Client Library for Python
# Copyright (C) 2017-2018 Dan Tès <https://github.com/delivrance>
#
# This file is part of Pyrogram.
#
# Pyrogram is free software: you can redistribute it and/or modify
# it under the terms of the GNU Lesser General Public License as published
# by the Free Software Foundation, either version 3 of the License, or
# (at your option) any later version.
#
# Pyrogram is distributed in the hope that it will be useful,
# but WITHOUT ANY WARRANTY; without even the implied warranty of
# MERCHANTABILITY or FITNESS FOR A PARTICULAR PURPOSE.  See the
# GNU Lesser General Public License for more details.
#
# You should have received a copy of the GNU Lesser General Public License
# along with Pyrogram.  If not, see <http://www.gnu.org/licenses/>.

from typing import Union

import pyrogram
from pyrogram.api import functions, types
from pyrogram.client.ext import BaseClient


class EditMessageReplyMarkup(BaseClient):
<<<<<<< HEAD
    async def edit_message_reply_markup(self,
                                        chat_id: int or str,
                                        message_id: int,
                                        reply_markup=None):
=======
    def edit_message_reply_markup(self,
                                  chat_id: Union[int, str],
                                  message_id: int,
                                  reply_markup: "pyrogram.InlineKeyboardMarkup" = None) -> "pyrogram.Message":
>>>>>>> 4bf6831b
        """Use this method to edit only the reply markup of messages sent by the bot or via the bot (for inline bots).

        Args:
            chat_id (``int`` | ``str``):
                Unique identifier (int) or username (str) of the target chat.
                For your personal cloud (Saved Messages) you can simply use "me" or "self".
                For a contact that exists in your Telegram address book you can use his phone number (str).

            message_id (``int``):
                Message identifier in the chat specified in chat_id.

            reply_markup (:obj:`InlineKeyboardMarkup`, *optional*):
                An InlineKeyboardMarkup object.

        Returns:
            On success, if edited message is sent by the bot, the edited
            :obj:`Message <pyrogram.Message>` is returned, otherwise True is returned.

        Raises:
            :class:`Error <pyrogram.Error>` in case of a Telegram RPC error.
        """

        r = await self.send(
            functions.messages.EditMessage(
                peer=await self.resolve_peer(chat_id),
                id=message_id,
                reply_markup=reply_markup.write() if reply_markup else None
            )
        )

        for i in r.updates:
            if isinstance(i, (types.UpdateEditMessage, types.UpdateEditChannelMessage)):
<<<<<<< HEAD
                return await utils.parse_messages(
=======
                return pyrogram.Message._parse(
>>>>>>> 4bf6831b
                    self, i.message,
                    {i.id: i for i in r.users},
                    {i.id: i for i in r.chats}
                )<|MERGE_RESOLUTION|>--- conflicted
+++ resolved
@@ -24,17 +24,10 @@
 
 
 class EditMessageReplyMarkup(BaseClient):
-<<<<<<< HEAD
     async def edit_message_reply_markup(self,
-                                        chat_id: int or str,
+                                        chat_id: Union[int, str],
                                         message_id: int,
-                                        reply_markup=None):
-=======
-    def edit_message_reply_markup(self,
-                                  chat_id: Union[int, str],
-                                  message_id: int,
-                                  reply_markup: "pyrogram.InlineKeyboardMarkup" = None) -> "pyrogram.Message":
->>>>>>> 4bf6831b
+                                        reply_markup: "pyrogram.InlineKeyboardMarkup" = None) -> "pyrogram.Message":
         """Use this method to edit only the reply markup of messages sent by the bot or via the bot (for inline bots).
 
         Args:
@@ -67,11 +60,7 @@
 
         for i in r.updates:
             if isinstance(i, (types.UpdateEditMessage, types.UpdateEditChannelMessage)):
-<<<<<<< HEAD
-                return await utils.parse_messages(
-=======
-                return pyrogram.Message._parse(
->>>>>>> 4bf6831b
+                return await pyrogram.Message._parse(
                     self, i.message,
                     {i.id: i for i in r.users},
                     {i.id: i for i in r.chats}
