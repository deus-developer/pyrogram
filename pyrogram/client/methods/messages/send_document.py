--- conflicted
+++ resolved
@@ -29,33 +29,19 @@
 
 
 class SendDocument(BaseClient):
-<<<<<<< HEAD
     async def send_document(self,
-                            chat_id: int or str,
+                            chat_id: Union[int, str],
                             document: str,
-                            thumb: str = None,caption: str = "",
+                            thumb: str = None, caption: str = "",
                             parse_mode: str = "",
                             disable_notification: bool = None,
                             reply_to_message_id: int = None,
-                            reply_markup=None,
+                            reply_markup: Union["pyrogram.InlineKeyboardMarkup",
+                                                "pyrogram.ReplyKeyboardMarkup",
+                                                "pyrogram.ReplyKeyboardRemove",
+                                                "pyrogram.ForceReply"] = None,
                             progress: callable = None,
-                            progress_args: tuple = ()):
-=======
-    def send_document(self,
-                      chat_id: Union[int, str],
-                      document: str,
-                      thumb: str = None,
-                      caption: str = "",
-                      parse_mode: str = "",
-                      disable_notification: bool = None,
-                      reply_to_message_id: int = None,
-                      reply_markup: Union["pyrogram.InlineKeyboardMarkup",
-                                          "pyrogram.ReplyKeyboardMarkup",
-                                          "pyrogram.ReplyKeyboardRemove",
-                                          "pyrogram.ForceReply"] = None,
-                      progress: callable = None,
-                      progress_args: tuple = ()) -> "pyrogram.Message":
->>>>>>> 4bf6831b
+                            progress_args: tuple = ()) -> "pyrogram.Message":
         """Use this method to send general files.
 
         Args:
@@ -183,11 +169,7 @@
             else:
                 for i in r.updates:
                     if isinstance(i, (types.UpdateNewMessage, types.UpdateNewChannelMessage)):
-<<<<<<< HEAD
-                        return await utils.parse_messages(
-=======
-                        return pyrogram.Message._parse(
->>>>>>> 4bf6831b
+                        return await pyrogram.Message._parse(
                             self, i.message,
                             {i.id: i for i in r.users},
                             {i.id: i for i in r.chats}
