--- conflicted
+++ resolved
@@ -28,27 +28,11 @@
 
 
 class SendDocument(BaseClient):
-<<<<<<< HEAD
-    async def send_document(self,
-                            chat_id: Union[int, str],
-                            document: str,
-                            thumb: str = None, caption: str = "",
-                            parse_mode: str = "",
-                            disable_notification: bool = None,
-                            reply_to_message_id: int = None,
-                            reply_markup: Union["pyrogram.InlineKeyboardMarkup",
-                                                "pyrogram.ReplyKeyboardMarkup",
-                                                "pyrogram.ReplyKeyboardRemove",
-                                                "pyrogram.ForceReply"] = None,
-                            progress: callable = None,
-                            progress_args: tuple = ()) -> Union["pyrogram.Message", None]:
-=======
-    def send_document(
+    async def send_document(
         self,
         chat_id: Union[int, str],
         document: str,
-        thumb: str = None,
-        caption: str = "",
+        thumb: str = None, caption: str = "",
         parse_mode: str = "",
         disable_notification: bool = None,
         reply_to_message_id: int = None,
@@ -61,7 +45,6 @@
         progress: callable = None,
         progress_args: tuple = ()
     ) -> Union["pyrogram.Message", None]:
->>>>>>> 3e18945f
         """Use this method to send general files.
 
         Args:
