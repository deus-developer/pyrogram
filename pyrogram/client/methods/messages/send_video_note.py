#  Pyrogram - Telegram MTProto API Client Library for Python
#  Copyright (C) 2017-2020 Dan <https://github.com/delivrance>
#
#  This file is part of Pyrogram.
#
#  Pyrogram is free software: you can redistribute it and/or modify
#  it under the terms of the GNU Lesser General Public License as published
#  by the Free Software Foundation, either version 3 of the License, or
#  (at your option) any later version.
#
#  Pyrogram is distributed in the hope that it will be useful,
#  but WITHOUT ANY WARRANTY; without even the implied warranty of
#  MERCHANTABILITY or FITNESS FOR A PARTICULAR PURPOSE.  See the
#  GNU Lesser General Public License for more details.
#
#  You should have received a copy of the GNU Lesser General Public License
#  along with Pyrogram.  If not, see <http://www.gnu.org/licenses/>.

import os
from typing import Union, BinaryIO

import pyrogram
from pyrogram.api import functions, types
from pyrogram.client.ext import BaseClient, utils
from pyrogram.errors import FilePartMissing


class SendVideoNote(BaseClient):
    async def send_video_note(
        self,
        chat_id: Union[int, str],
        video_note: Union[str, BinaryIO],
        file_ref: str = None,
        duration: int = 0,
        length: int = 1,
        thumb: Union[str, BinaryIO] = None,
        disable_notification: bool = None,
        reply_to_message_id: int = None,
        schedule_date: int = None,
        reply_markup: Union[
            "pyrogram.InlineKeyboardMarkup",
            "pyrogram.ReplyKeyboardMarkup",
            "pyrogram.ReplyKeyboardRemove",
            "pyrogram.ForceReply"
        ] = None,
        progress: callable = None,
        progress_args: tuple = ()
    ) -> Union["pyrogram.Message", None]:
        """Send video messages.

        Parameters:
            chat_id (``int`` | ``str``):
                Unique identifier (int) or username (str) of the target chat.
                For your personal cloud (Saved Messages) you can simply use "me" or "self".
                For a contact that exists in your Telegram address book you can use his phone number (str).

            video_note (``str`` | ``BinaryIO``):
                Video note to send.
                Pass a file_id as string to send a video note that exists on the Telegram servers,
                pass a file path as string to upload a new video note that exists on your local machine, or
                pass a binary file-like object with its attribute ".name" set for in-memory uploads.
                Sending video notes by a URL is currently unsupported.

            file_ref (``str``, *optional*):
                A valid file reference obtained by a recently fetched media message.
                To be used in combination with a file id in case a file reference is needed.

            duration (``int``, *optional*):
                Duration of sent video in seconds.

            length (``int``, *optional*):
                Video width and height.

            thumb (``str`` | ``BinaryIO``, *optional*):
                Thumbnail of the video sent.
                The thumbnail should be in JPEG format and less than 200 KB in size.
                A thumbnail's width and height should not exceed 320 pixels.
                Thumbnails can't be reused and can be only uploaded as a new file.

            disable_notification (``bool``, *optional*):
                Sends the message silently.
                Users will receive a notification with no sound.

            reply_to_message_id (``int``, *optional*):
                If the message is a reply, ID of the original message

            schedule_date (``int``, *optional*):
                Date when the message will be automatically sent. Unix time.

            reply_markup (:obj:`InlineKeyboardMarkup` | :obj:`ReplyKeyboardMarkup` | :obj:`ReplyKeyboardRemove` | :obj:`ForceReply`, *optional*):
                Additional interface options. An object for an inline keyboard, custom reply keyboard,
                instructions to remove reply keyboard or to force a reply from the user.

            progress (``callable``, *optional*):
                Pass a callback function to view the file transmission progress.
                The function must take *(current, total)* as positional arguments (look at Other Parameters below for a
                detailed description) and will be called back each time a new file chunk has been successfully
                transmitted.

            progress_args (``tuple``, *optional*):
                Extra custom arguments for the progress callback function.
                You can pass anything you need to be available in the progress callback scope; for example, a Message
                object or a Client instance in order to edit the message with the updated progress status.

        Other Parameters:
            current (``int``):
                The amount of bytes transmitted so far.

            total (``int``):
                The total size of the file.

            *args (``tuple``, *optional*):
                Extra custom arguments as defined in the *progress_args* parameter.
                You can either keep *\*args* or add every single extra argument in your function signature.

        Returns:
            :obj:`Message` | ``None``: On success, the sent video note message is returned, otherwise, in case the
            upload is deliberately stopped with :meth:`~Client.stop_transmission`, None is returned.

        Example:
            .. code-block:: python

                # Send video note by uploading from local file
                app.send_video_note("me", "video_note.mp4")

                # Set video note length
                app.send_video_note("me", "video_note.mp4", length=25)
        """
        file = None

        try:
<<<<<<< HEAD
            if os.path.exists(video_note):
                thumb = None if thumb is None else await self.save_file(thumb)
                file = await self.save_file(video_note, progress=progress, progress_args=progress_args)
=======
            if isinstance(video_note, str):
                if os.path.isfile(video_note):
                    thumb = None if thumb is None else self.save_file(thumb)
                    file = self.save_file(video_note, progress=progress, progress_args=progress_args)
                    media = types.InputMediaUploadedDocument(
                        mime_type=self.guess_mime_type(video_note) or "video/mp4",
                        file=file,
                        thumb=thumb,
                        attributes=[
                            types.DocumentAttributeVideo(
                                round_message=True,
                                duration=duration,
                                w=length,
                                h=length
                            )
                        ]
                    )
                else:
                    media = utils.get_input_media_from_file_id(video_note, file_ref, 13)
            else:
                thumb = None if thumb is None else self.save_file(thumb)
                file = self.save_file(video_note, progress=progress, progress_args=progress_args)
>>>>>>> b3faf21c
                media = types.InputMediaUploadedDocument(
                    mime_type=self.guess_mime_type(video_note.name) or "video/mp4",
                    file=file,
                    thumb=thumb,
                    attributes=[
                        types.DocumentAttributeVideo(
                            round_message=True,
                            duration=duration,
                            w=length,
                            h=length
                        )
                    ]
                )

            while True:
                try:
                    r = await self.send(
                        functions.messages.SendMedia(
                            peer=await self.resolve_peer(chat_id),
                            media=media,
                            silent=disable_notification or None,
                            reply_to_msg_id=reply_to_message_id,
                            random_id=self.rnd_id(),
                            schedule_date=schedule_date,
                            reply_markup=reply_markup.write() if reply_markup else None,
                            message=""
                        )
                    )
                except FilePartMissing as e:
                    await self.save_file(video_note, file_id=file.id, file_part=e.x)
                else:
                    for i in r.updates:
                        if isinstance(
                            i,
                            (types.UpdateNewMessage, types.UpdateNewChannelMessage, types.UpdateNewScheduledMessage)
                        ):
                            return await pyrogram.Message._parse(
                                self, i.message,
                                {i.id: i for i in r.users},
                                {i.id: i for i in r.chats},
                                is_scheduled=isinstance(i, types.UpdateNewScheduledMessage)
                            )
        except BaseClient.StopTransmission:
            return None<|MERGE_RESOLUTION|>--- conflicted
+++ resolved
@@ -129,15 +129,10 @@
         file = None
 
         try:
-<<<<<<< HEAD
-            if os.path.exists(video_note):
-                thumb = None if thumb is None else await self.save_file(thumb)
-                file = await self.save_file(video_note, progress=progress, progress_args=progress_args)
-=======
             if isinstance(video_note, str):
                 if os.path.isfile(video_note):
-                    thumb = None if thumb is None else self.save_file(thumb)
-                    file = self.save_file(video_note, progress=progress, progress_args=progress_args)
+                    thumb = None if thumb is None else await self.save_file(thumb)
+                    file = await self.save_file(video_note, progress=progress, progress_args=progress_args)
                     media = types.InputMediaUploadedDocument(
                         mime_type=self.guess_mime_type(video_note) or "video/mp4",
                         file=file,
@@ -154,9 +149,8 @@
                 else:
                     media = utils.get_input_media_from_file_id(video_note, file_ref, 13)
             else:
-                thumb = None if thumb is None else self.save_file(thumb)
-                file = self.save_file(video_note, progress=progress, progress_args=progress_args)
->>>>>>> b3faf21c
+                thumb = None if thumb is None else await self.save_file(thumb)
+                file = await self.save_file(video_note, progress=progress, progress_args=progress_args)
                 media = types.InputMediaUploadedDocument(
                     mime_type=self.guess_mime_type(video_note.name) or "video/mp4",
                     file=file,
