--- conflicted
+++ resolved
@@ -24,19 +24,11 @@
 
 
 class GetMessages(BaseClient):
-<<<<<<< HEAD
     async def get_messages(self,
-                           chat_id: int or str,
-                           message_ids: int or list = None,
-                           reply_to_message_ids: int or list = None,
-                           replies: int = 1):
-=======
-    def get_messages(self,
-                     chat_id: Union[int, str],
-                     message_ids: Union[int, Iterable[int]] = None,
-                     reply_to_message_ids: Union[int, Iterable[int]] = None,
-                     replies: int = 1) -> "pyrogram.Messages":
->>>>>>> 4bf6831b
+                           chat_id: Union[int, str],
+                           message_ids: Union[int, Iterable[int]] = None,
+                           reply_to_message_ids: Union[int, Iterable[int]] = None,
+                           replies: int = 1) -> "pyrogram.Messages":
         """Use this method to get one or more messages that belong to a specific chat.
         You can retrieve up to 200 messages at once.
 
@@ -86,17 +78,6 @@
         else:
             rpc = functions.messages.GetMessages(id=ids)
 
-<<<<<<< HEAD
-        r = await self.send(rpc)
-
-        messages = await utils.parse_messages(
-            self, r.messages,
-            {i.id: i for i in r.users},
-            {i.id: i for i in r.chats},
-            replies=replies
-        )
-=======
-        messages = pyrogram.Messages._parse(self, self.send(rpc))
->>>>>>> 4bf6831b
+        messages = await pyrogram.Messages._parse(self, self.send(rpc))
 
         return messages if is_iterable else messages.messages[0]