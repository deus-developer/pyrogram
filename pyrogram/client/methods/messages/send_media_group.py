--- conflicted
+++ resolved
@@ -136,11 +136,7 @@
                 types.InputSingleMedia(
                     media=media,
                     random_id=self.rnd_id(),
-<<<<<<< HEAD
-                    **await style.parse(i.caption)
-=======
-                    **self.parser.parse(i.caption, i.parse_mode)
->>>>>>> 18b581fb
+                    **await self.parser.parse(i.caption, i.parse_mode)
                 )
             )
 
