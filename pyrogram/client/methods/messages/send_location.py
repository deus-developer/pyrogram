--- conflicted
+++ resolved
@@ -24,26 +24,16 @@
 
 
 class SendLocation(BaseClient):
-<<<<<<< HEAD
     async def send_location(self,
-                            chat_id: int or str,
+                            chat_id: Union[int, str],
                             latitude: float,
                             longitude: float,
                             disable_notification: bool = None,
                             reply_to_message_id: int = None,
-                            reply_markup=None):
-=======
-    def send_location(self,
-                      chat_id: Union[int, str],
-                      latitude: float,
-                      longitude: float,
-                      disable_notification: bool = None,
-                      reply_to_message_id: int = None,
-                      reply_markup: Union["pyrogram.InlineKeyboardMarkup",
-                                          "pyrogram.ReplyKeyboardMarkup",
-                                          "pyrogram.ReplyKeyboardRemove",
-                                          "pyrogram.ForceReply"] = None) -> "pyrogram.Message":
->>>>>>> 4bf6831b
+                            reply_markup: Union["pyrogram.InlineKeyboardMarkup",
+                                                "pyrogram.ReplyKeyboardMarkup",
+                                                "pyrogram.ReplyKeyboardRemove",
+                                                "pyrogram.ForceReply"] = None) -> "pyrogram.Message":
         """Use this method to send points on the map.
 
         Args:
@@ -94,11 +84,7 @@
 
         for i in r.updates:
             if isinstance(i, (types.UpdateNewMessage, types.UpdateNewChannelMessage)):
-<<<<<<< HEAD
-                return await utils.parse_messages(
-=======
-                return pyrogram.Message._parse(
->>>>>>> 4bf6831b
+                return await pyrogram.Message._parse(
                     self, i.message,
                     {i.id: i for i in r.users},
                     {i.id: i for i in r.chats}
