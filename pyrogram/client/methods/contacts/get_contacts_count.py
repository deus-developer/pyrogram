# Pyrogram - Telegram MTProto API Client Library for Python
# Copyright (C) 2017-2019 Dan Tès <https://github.com/delivrance>
#
# This file is part of Pyrogram.
#
# Pyrogram is free software: you can redistribute it and/or modify
# it under the terms of the GNU Lesser General Public License as published
# by the Free Software Foundation, either version 3 of the License, or
# (at your option) any later version.
#
# Pyrogram is distributed in the hope that it will be useful,
# but WITHOUT ANY WARRANTY; without even the implied warranty of
# MERCHANTABILITY or FITNESS FOR A PARTICULAR PURPOSE.  See the
# GNU Lesser General Public License for more details.
#
# You should have received a copy of the GNU Lesser General Public License
# along with Pyrogram.  If not, see <http://www.gnu.org/licenses/>.

from pyrogram.api import functions
from ...ext import BaseClient


class GetContactsCount(BaseClient):
<<<<<<< HEAD
    async def get_contacts_count(self) -> int:
        """Use this method to get the total count of contacts from your Telegram address book.
=======
    def get_contacts_count(self) -> int:
        """Get the total count of contacts from your Telegram address book.
>>>>>>> bb246f9e

        Returns:
            ``int``: On success, the contacts count is returned.

        Raises:
            RPCError: In case of a Telegram RPC error.
        """

        return len((await self.send(functions.contacts.GetContacts(hash=0))).contacts)<|MERGE_RESOLUTION|>--- conflicted
+++ resolved
@@ -21,13 +21,8 @@
 
 
 class GetContactsCount(BaseClient):
-<<<<<<< HEAD
     async def get_contacts_count(self) -> int:
-        """Use this method to get the total count of contacts from your Telegram address book.
-=======
-    def get_contacts_count(self) -> int:
         """Get the total count of contacts from your Telegram address book.
->>>>>>> bb246f9e
 
         Returns:
             ``int``: On success, the contacts count is returned.
