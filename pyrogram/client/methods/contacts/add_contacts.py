--- conflicted
+++ resolved
@@ -24,15 +24,10 @@
 
 
 class AddContacts(BaseClient):
-<<<<<<< HEAD
-    async def add_contacts(self,
-                     contacts: List["pyrogram.InputPhoneContact"]):
-=======
-    def add_contacts(
+    async def add_contacts(
         self,
         contacts: List["pyrogram.InputPhoneContact"]
     ):
->>>>>>> 3e18945f
         """Use this method to add contacts to your Telegram address book.
 
         Args:
