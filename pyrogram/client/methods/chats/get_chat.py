# Pyrogram - Telegram MTProto API Client Library for Python
# Copyright (C) 2017-2018 Dan Tès <https://github.com/delivrance>
#
# This file is part of Pyrogram.
#
# Pyrogram is free software: you can redistribute it and/or modify
# it under the terms of the GNU Lesser General Public License as published
# by the Free Software Foundation, either version 3 of the License, or
# (at your option) any later version.
#
# Pyrogram is distributed in the hope that it will be useful,
# but WITHOUT ANY WARRANTY; without even the implied warranty of
# MERCHANTABILITY or FITNESS FOR A PARTICULAR PURPOSE.  See the
# GNU Lesser General Public License for more details.
#
# You should have received a copy of the GNU Lesser General Public License
# along with Pyrogram.  If not, see <http://www.gnu.org/licenses/>.

from typing import Union

import pyrogram
from pyrogram.api import functions, types
from ...ext import BaseClient


class GetChat(BaseClient):
<<<<<<< HEAD
    async def get_chat(self, chat_id: int or str):
=======
    def get_chat(self,
                 chat_id: Union[int, str]) -> "pyrogram.Chat":
>>>>>>> 4bf6831b
        """Use this method to get up to date information about the chat (current name of the user for
        one-on-one conversations, current username of a user, group or channel, etc.)

        Args:
            chat_id (``int`` | ``str``):
                Unique identifier (int) or username (str) of the target chat.

        Returns:
            On success, a :obj:`Chat <pyrogram.Chat>` object is returned.

        Raises:
            :class:`Error <pyrogram.Error>` in case of a Telegram RPC error.
        """
        peer = await self.resolve_peer(chat_id)

        if isinstance(peer, types.InputPeerChannel):
            r = await self.send(functions.channels.GetFullChannel(peer))
        elif isinstance(peer, (types.InputPeerUser, types.InputPeerSelf)):
            r = await self.send(functions.users.GetFullUser(peer))
        else:
            r = await self.send(functions.messages.GetFullChat(peer.chat_id))

<<<<<<< HEAD
        return await utils.parse_chat_full(self, r)
=======
        return pyrogram.Chat._parse_full(self, r)
>>>>>>> 4bf6831b
<|MERGE_RESOLUTION|>--- conflicted
+++ resolved
@@ -24,12 +24,8 @@
 
 
 class GetChat(BaseClient):
-<<<<<<< HEAD
-    async def get_chat(self, chat_id: int or str):
-=======
-    def get_chat(self,
-                 chat_id: Union[int, str]) -> "pyrogram.Chat":
->>>>>>> 4bf6831b
+    async def get_chat(self,
+                       chat_id: Union[int, str]) -> "pyrogram.Chat":
         """Use this method to get up to date information about the chat (current name of the user for
         one-on-one conversations, current username of a user, group or channel, etc.)
 
@@ -52,8 +48,4 @@
         else:
             r = await self.send(functions.messages.GetFullChat(peer.chat_id))
 
-<<<<<<< HEAD
-        return await utils.parse_chat_full(self, r)
-=======
-        return pyrogram.Chat._parse_full(self, r)
->>>>>>> 4bf6831b
+        return pyrogram.Chat._parse_full(self, r)