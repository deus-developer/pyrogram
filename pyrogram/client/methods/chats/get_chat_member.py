--- conflicted
+++ resolved
@@ -21,6 +21,7 @@
 import pyrogram
 from pyrogram.api import functions, types
 from pyrogram.errors import UserNotParticipant
+
 from ...ext import BaseClient
 
 
@@ -51,11 +52,7 @@
         user = await self.resolve_peer(user_id)
 
         if isinstance(chat, types.InputPeerChat):
-<<<<<<< HEAD
-            full_chat = await self.send(
-=======
-            r = self.send(
->>>>>>> f16ca8b9
+            r = await self.send(
                 functions.messages.GetFullChat(
                     chat_id=chat.chat_id
                 )
