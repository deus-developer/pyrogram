# Pyrogram - Telegram MTProto API Client Library for Python
# Copyright (C) 2017-2018 Dan Tès <https://github.com/delivrance>
#
# This file is part of Pyrogram.
#
# Pyrogram is free software: you can redistribute it and/or modify
# it under the terms of the GNU Lesser General Public License as published
# by the Free Software Foundation, either version 3 of the License, or
# (at your option) any later version.
#
# Pyrogram is distributed in the hope that it will be useful,
# but WITHOUT ANY WARRANTY; without even the implied warranty of
# MERCHANTABILITY or FITNESS FOR A PARTICULAR PURPOSE.  See the
# GNU Lesser General Public License for more details.
#
# You should have received a copy of the GNU Lesser General Public License
# along with Pyrogram.  If not, see <http://www.gnu.org/licenses/>.

import asyncio
import logging
from collections import OrderedDict

import pyrogram
from pyrogram.api import types
from ..ext import utils
from ..handlers import (
    CallbackQueryHandler, MessageHandler, DeletedMessagesHandler,
    UserStatusHandler, RawUpdateHandler, InlineQueryHandler
)

log = logging.getLogger(__name__)


class Dispatcher:
    NEW_MESSAGE_UPDATES = (
        types.UpdateNewMessage,
        types.UpdateNewChannelMessage
    )

    EDIT_MESSAGE_UPDATES = (
        types.UpdateEditMessage,
        types.UpdateEditChannelMessage
    )

    DELETE_MESSAGES_UPDATES = (
        types.UpdateDeleteMessages,
        types.UpdateDeleteChannelMessages
    )

    CALLBACK_QUERY_UPDATES = (
        types.UpdateBotCallbackQuery,
        types.UpdateInlineBotCallbackQuery
    )

    MESSAGE_UPDATES = NEW_MESSAGE_UPDATES + EDIT_MESSAGE_UPDATES

    def __init__(self, client, workers: int):
        self.client = client
        self.workers = workers

        self.update_worker_tasks = []
        self.updates_queue = asyncio.Queue()
        self.groups = OrderedDict()

        async def message_parser(update, users, chats):
            return await pyrogram.Message._parse(self.client, update.message, users, chats), MessageHandler

        async def deleted_messages_parser(update, users, chats):
            return pyrogram.Messages._parse_deleted(self.client, update), DeletedMessagesHandler

        async def callback_query_parser(update, users, chats):
            return await pyrogram.CallbackQuery._parse(self.client, update, users), CallbackQueryHandler

<<<<<<< HEAD
        async def user_status_parser(update, users, chats):
            return pyrogram.UserStatus._parse(self.client, update.status, update.user_id), UserStatusHandler

        self.update_parsers = {
            Dispatcher.MESSAGE_UPDATES: message_parser,
            Dispatcher.DELETE_MESSAGES_UPDATES: deleted_messages_parser,
            Dispatcher.CALLBACK_QUERY_UPDATES: callback_query_parser,
            (types.UpdateUserStatus,): user_status_parser
=======
            (types.UpdateUserStatus,):
                lambda upd, usr, cht: (
                    pyrogram.UserStatus._parse(self.client, upd.status, upd.user_id), UserStatusHandler
                ),

            (types.UpdateBotInlineQuery,):
                lambda upd, usr, cht: (pyrogram.InlineQuery._parse(self.client, upd, usr), InlineQueryHandler)
>>>>>>> 4b7c6810
        }

        self.update_parsers = {key: value for key_tuple, value in self.update_parsers.items() for key in key_tuple}

    async def start(self):
        for i in range(self.workers):
            self.update_worker_tasks.append(
                asyncio.ensure_future(self.update_worker())
            )

        log.info("Started {} UpdateWorkerTasks".format(self.workers))

    async def stop(self):
        for i in range(self.workers):
            self.updates_queue.put_nowait(None)

        for i in self.update_worker_tasks:
            await i

        self.update_worker_tasks.clear()

        log.info("Stopped {} UpdateWorkerTasks".format(self.workers))

    def add_handler(self, handler, group: int):
        if group not in self.groups:
            self.groups[group] = []
            self.groups = OrderedDict(sorted(self.groups.items()))

        self.groups[group].append(handler)

    def remove_handler(self, handler, group: int):
        if group not in self.groups:
            raise ValueError("Group {} does not exist. Handler was not removed.".format(group))

        self.groups[group].remove(handler)

    async def update_worker(self):
        while True:
            update = await self.updates_queue.get()

            if update is None:
                break

            try:
                users = {i.id: i for i in update[1]}
                chats = {i.id: i for i in update[2]}
                update = update[0]

                parser = self.update_parsers.get(type(update), None)

                parsed_update, handler_type = (
                    await parser(update, users, chats)
                    if parser is not None
                    else (None, type(None))
                )

                for group in self.groups.values():
                    for handler in group:
                        args = None

                        if isinstance(handler, handler_type):
                            if handler.check(parsed_update):
                                args = (parsed_update,)
                        elif isinstance(handler, RawUpdateHandler):
                            args = (update, users, chats)

                        if args is None:
                            continue

                        try:
                            await handler.callback(self.client, *args)
                        except pyrogram.StopPropagation:
                            raise
                        except pyrogram.ContinuePropagation:
                            continue
                        except Exception as e:
                            log.error(e, exc_info=True)

                        break
            except pyrogram.StopPropagation:
                pass
            except Exception as e:
                log.error(e, exc_info=True)<|MERGE_RESOLUTION|>--- conflicted
+++ resolved
@@ -71,24 +71,18 @@
         async def callback_query_parser(update, users, chats):
             return await pyrogram.CallbackQuery._parse(self.client, update, users), CallbackQueryHandler
 
-<<<<<<< HEAD
         async def user_status_parser(update, users, chats):
             return pyrogram.UserStatus._parse(self.client, update.status, update.user_id), UserStatusHandler
+
+        async def inline_query_parser(update, users, chats):
+            return pyrogram.InlineQuery._parse(self.client, update.status, update.user_id), UserStatusHandler
 
         self.update_parsers = {
             Dispatcher.MESSAGE_UPDATES: message_parser,
             Dispatcher.DELETE_MESSAGES_UPDATES: deleted_messages_parser,
             Dispatcher.CALLBACK_QUERY_UPDATES: callback_query_parser,
-            (types.UpdateUserStatus,): user_status_parser
-=======
-            (types.UpdateUserStatus,):
-                lambda upd, usr, cht: (
-                    pyrogram.UserStatus._parse(self.client, upd.status, upd.user_id), UserStatusHandler
-                ),
-
-            (types.UpdateBotInlineQuery,):
-                lambda upd, usr, cht: (pyrogram.InlineQuery._parse(self.client, upd, usr), InlineQueryHandler)
->>>>>>> 4b7c6810
+            (types.UpdateUserStatus,): user_status_parser,
+            (types.UpdateBotInlineQuery,): inline_query_parser
         }
 
         self.update_parsers = {key: value for key_tuple, value in self.update_parsers.items() for key in key_tuple}
