#  Pyrogram - Telegram MTProto API Client Library for Python
#  Copyright (C) 2017-2020 Dan <https://github.com/delivrance>
#
#  This file is part of Pyrogram.
#
#  Pyrogram is free software: you can redistribute it and/or modify
#  it under the terms of the GNU Lesser General Public License as published
#  by the Free Software Foundation, either version 3 of the License, or
#  (at your option) any later version.
#
#  Pyrogram is distributed in the hope that it will be useful,
#  but WITHOUT ANY WARRANTY; without even the implied warranty of
#  MERCHANTABILITY or FITNESS FOR A PARTICULAR PURPOSE.  See the
#  GNU Lesser General Public License for more details.
#
#  You should have received a copy of the GNU Lesser General Public License
#  along with Pyrogram.  If not, see <http://www.gnu.org/licenses/>.

import asyncio
import logging
from collections import OrderedDict

import pyrogram
from pyrogram.api.types import (
    UpdateNewMessage, UpdateNewChannelMessage, UpdateNewScheduledMessage,
    UpdateEditMessage, UpdateEditChannelMessage,
    UpdateDeleteMessages, UpdateDeleteChannelMessages,
    UpdateBotCallbackQuery, UpdateInlineBotCallbackQuery,
    UpdateUserStatus, UpdateBotInlineQuery, UpdateMessagePoll,
    UpdateBotInlineSend
)
from . import utils
from ..handlers import (
    CallbackQueryHandler, MessageHandler, DeletedMessagesHandler,
    UserStatusHandler, RawUpdateHandler, InlineQueryHandler, PollHandler,
    ChosenInlineResultHandler
)

log = logging.getLogger(__name__)


class Dispatcher:
    NEW_MESSAGE_UPDATES = (
        UpdateNewMessage,
        UpdateNewChannelMessage,
        UpdateNewScheduledMessage
    )

    EDIT_MESSAGE_UPDATES = (
        UpdateEditMessage,
        UpdateEditChannelMessage,
    )

    DELETE_MESSAGES_UPDATES = (
        UpdateDeleteMessages,
        UpdateDeleteChannelMessages
    )

    CALLBACK_QUERY_UPDATES = (
        UpdateBotCallbackQuery,
        UpdateInlineBotCallbackQuery
    )

    MESSAGE_UPDATES = NEW_MESSAGE_UPDATES + EDIT_MESSAGE_UPDATES

    def __init__(self, client, workers: int):
        self.client = client
        self.workers = workers

        self.update_worker_tasks = []
        self.locks_list = []

        self.updates_queue = asyncio.Queue()
        self.groups = OrderedDict()

        async def message_parser(update, users, chats):
            return await pyrogram.Message._parse(
                self.client, update.message, users, chats,
                isinstance(update, UpdateNewScheduledMessage)
            ), MessageHandler

        async def deleted_messages_parser(update, users, chats):
            return utils.parse_deleted_messages(self.client, update), DeletedMessagesHandler

        async def callback_query_parser(update, users, chats):
            return await pyrogram.CallbackQuery._parse(self.client, update, users), CallbackQueryHandler

        async def user_status_parser(update, users, chats):
            return pyrogram.User._parse_user_status(self.client, update), UserStatusHandler

        async def inline_query_parser(update, users, chats):
            return pyrogram.InlineQuery._parse(self.client, update, users), InlineQueryHandler

        async def poll_parser(update, users, chats):
            return pyrogram.Poll._parse_update(self.client, update), PollHandler

        self.update_parsers = {
<<<<<<< HEAD
            Dispatcher.MESSAGE_UPDATES: message_parser,
            Dispatcher.DELETE_MESSAGES_UPDATES: deleted_messages_parser,
            Dispatcher.CALLBACK_QUERY_UPDATES: callback_query_parser,
            (UpdateUserStatus,): user_status_parser,
            (UpdateBotInlineQuery,): inline_query_parser,
            (UpdateMessagePoll,): poll_parser
=======
            Dispatcher.MESSAGE_UPDATES:
                lambda upd, usr, cht: (
                    pyrogram.Message._parse(
                        self.client,
                        upd.message,
                        usr,
                        cht,
                        isinstance(upd, UpdateNewScheduledMessage)
                    ),
                    MessageHandler
                ),

            Dispatcher.DELETE_MESSAGES_UPDATES:
                lambda upd, usr, cht: (utils.parse_deleted_messages(self.client, upd), DeletedMessagesHandler),

            Dispatcher.CALLBACK_QUERY_UPDATES:
                lambda upd, usr, cht: (pyrogram.CallbackQuery._parse(self.client, upd, usr), CallbackQueryHandler),

            (UpdateUserStatus,):
                lambda upd, usr, cht: (pyrogram.User._parse_user_status(self.client, upd), UserStatusHandler),

            (UpdateBotInlineQuery,):
                lambda upd, usr, cht: (pyrogram.InlineQuery._parse(self.client, upd, usr), InlineQueryHandler),

            (UpdateMessagePoll,):
                lambda upd, usr, cht: (pyrogram.Poll._parse_update(self.client, upd), PollHandler),

            (UpdateBotInlineSend,):
                lambda upd, usr, cht: (pyrogram.ChosenInlineResult._parse(self.client, upd, usr),
                                       ChosenInlineResultHandler)
>>>>>>> fa157b59
        }

        self.update_parsers = {key: value for key_tuple, value in self.update_parsers.items() for key in key_tuple}

    async def start(self):
        for i in range(self.workers):
            self.locks_list.append(asyncio.Lock())

            self.update_worker_tasks.append(
                asyncio.ensure_future(self.update_worker(self.locks_list[-1]))
            )

        logging.info("Started {} UpdateWorkerTasks".format(self.workers))

    async def stop(self):
        for i in range(self.workers):
            self.updates_queue.put_nowait(None)

        for i in self.update_worker_tasks:
            await i

        self.update_worker_tasks.clear()
        self.groups.clear()

        logging.info("Stopped {} UpdateWorkerTasks".format(self.workers))

    def add_handler(self, handler, group: int):
        async def fn():
            for lock in self.locks_list:
                await lock.acquire()

            try:
                if group not in self.groups:
                    self.groups[group] = []
                    self.groups = OrderedDict(sorted(self.groups.items()))

                self.groups[group].append(handler)
            finally:
                for lock in self.locks_list:
                    lock.release()

        asyncio.ensure_future(fn())

    def remove_handler(self, handler, group: int):
        async def fn():
            for lock in self.locks_list:
                await lock.acquire()

            try:
                if group not in self.groups:
                    raise ValueError("Group {} does not exist. Handler was not removed.".format(group))

                self.groups[group].remove(handler)
            finally:
                for lock in self.locks_list:
                    lock.release()

        asyncio.ensure_future(fn())

    async def update_worker(self, lock):
        while True:
            packet = await self.updates_queue.get()

            if packet is None:
                break

            try:
                update, users, chats = packet
                parser = self.update_parsers.get(type(update), None)

                parsed_update, handler_type = (
                    await parser(update, users, chats)
                    if parser is not None
                    else (None, type(None))
                )

                async with lock:
                    for group in self.groups.values():
                        for handler in group:
                            args = None

                            if isinstance(handler, handler_type):
                                try:
                                    if handler.check(parsed_update):
                                        args = (parsed_update,)
                                except Exception as e:
                                    log.error(e, exc_info=True)
                                    continue

                            elif isinstance(handler, RawUpdateHandler):
                                args = (update, users, chats)

                            if args is None:
                                continue

                            try:
                                await handler.callback(self.client, *args)
                            except pyrogram.StopPropagation:
                                raise
                            except pyrogram.ContinuePropagation:
                                continue
                            except Exception as e:
                                log.error(e, exc_info=True)

                            break
            except pyrogram.StopPropagation:
                pass
            except Exception as e:
                log.error(e, exc_info=True)<|MERGE_RESOLUTION|>--- conflicted
+++ resolved
@@ -94,46 +94,17 @@
         async def poll_parser(update, users, chats):
             return pyrogram.Poll._parse_update(self.client, update), PollHandler
 
+        async def chosen_inline_result_parser(update, users, chats):
+            return pyrogram.ChosenInlineResult._parse(self.client, update, users), ChosenInlineResultHandler
+
         self.update_parsers = {
-<<<<<<< HEAD
             Dispatcher.MESSAGE_UPDATES: message_parser,
             Dispatcher.DELETE_MESSAGES_UPDATES: deleted_messages_parser,
             Dispatcher.CALLBACK_QUERY_UPDATES: callback_query_parser,
             (UpdateUserStatus,): user_status_parser,
             (UpdateBotInlineQuery,): inline_query_parser,
-            (UpdateMessagePoll,): poll_parser
-=======
-            Dispatcher.MESSAGE_UPDATES:
-                lambda upd, usr, cht: (
-                    pyrogram.Message._parse(
-                        self.client,
-                        upd.message,
-                        usr,
-                        cht,
-                        isinstance(upd, UpdateNewScheduledMessage)
-                    ),
-                    MessageHandler
-                ),
-
-            Dispatcher.DELETE_MESSAGES_UPDATES:
-                lambda upd, usr, cht: (utils.parse_deleted_messages(self.client, upd), DeletedMessagesHandler),
-
-            Dispatcher.CALLBACK_QUERY_UPDATES:
-                lambda upd, usr, cht: (pyrogram.CallbackQuery._parse(self.client, upd, usr), CallbackQueryHandler),
-
-            (UpdateUserStatus,):
-                lambda upd, usr, cht: (pyrogram.User._parse_user_status(self.client, upd), UserStatusHandler),
-
-            (UpdateBotInlineQuery,):
-                lambda upd, usr, cht: (pyrogram.InlineQuery._parse(self.client, upd, usr), InlineQueryHandler),
-
-            (UpdateMessagePoll,):
-                lambda upd, usr, cht: (pyrogram.Poll._parse_update(self.client, upd), PollHandler),
-
-            (UpdateBotInlineSend,):
-                lambda upd, usr, cht: (pyrogram.ChosenInlineResult._parse(self.client, upd, usr),
-                                       ChosenInlineResultHandler)
->>>>>>> fa157b59
+            (UpdateMessagePoll,): poll_parser,
+            (UpdateBotInlineSend,): chosen_inline_result_parser
         }
 
         self.update_parsers = {key: value for key_tuple, value in self.update_parsers.items() for key in key_tuple}
