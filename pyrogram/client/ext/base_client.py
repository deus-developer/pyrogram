--- conflicted
+++ resolved
@@ -16,16 +16,11 @@
 # You should have received a copy of the GNU Lesser General Public License
 # along with Pyrogram.  If not, see <http://www.gnu.org/licenses/>.
 
+import asyncio
 import os
-import asyncio
 import platform
 import re
-<<<<<<< HEAD
-=======
 from collections import namedtuple
-from queue import Queue
-from threading import Lock
->>>>>>> 4d97aae9
 
 from pyrogram import __version__
 from ..style import Markdown, HTML
