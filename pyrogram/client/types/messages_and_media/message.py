--- conflicted
+++ resolved
@@ -2708,15 +2708,9 @@
                     raise ValueError("Unknown media type")
 
                 if self.sticker or self.video_note:  # Sticker and VideoNote should have no caption
-<<<<<<< HEAD
-                    return await send_media(file_id=file_id)
+                    return await send_media(file_id=file_id, file_ref=file_ref)
                 else:
-                    return await send_media(file_id=file_id, caption=caption, parse_mode="html")
-=======
-                    return send_media(file_id=file_id, file_ref=file_ref)
-                else:
-                    return send_media(file_id=file_id, file_ref=file_ref, caption=caption, parse_mode="html")
->>>>>>> 91d3508c
+                    return await send_media(file_id=file_id, file_ref=file_ref, caption=caption, parse_mode="html")
             else:
                 raise ValueError("Can't copy this message")
         else:
