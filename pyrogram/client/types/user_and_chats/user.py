# Pyrogram - Telegram MTProto API Client Library for Python
# Copyright (C) 2017-2019 Dan Tès <https://github.com/delivrance>
#
# This file is part of Pyrogram.
#
# Pyrogram is free software: you can redistribute it and/or modify
# it under the terms of the GNU Lesser General Public License as published
# by the Free Software Foundation, either version 3 of the License, or
# (at your option) any later version.
#
# Pyrogram is distributed in the hope that it will be useful,
# but WITHOUT ANY WARRANTY; without even the implied warranty of
# MERCHANTABILITY or FITNESS FOR A PARTICULAR PURPOSE.  See the
# GNU Lesser General Public License for more details.
#
# You should have received a copy of the GNU Lesser General Public License
# along with Pyrogram.  If not, see <http://www.gnu.org/licenses/>.

import html

import pyrogram
from pyrogram.api import types

from .chat_photo import ChatPhoto
from ..object import Object
from ..update import Update


class User(Object, Update):
    """A Telegram user or bot.

    Parameters:
        id (``int``):
            Unique identifier for this user or bot.

        is_self(``bool``, *optional*):
            True, if this user is you yourself.

        is_contact(``bool``, *optional*):
            True, if this user is in your contacts.

        is_mutual_contact(``bool``, *optional*):
            True, if you both have each other's contact.

        is_deleted(``bool``, *optional*):
            True, if this user is deleted.

        is_bot (``bool``, *optional*):
            True, if this user is a bot.

        is_verified (``bool``, *optional*):
            True, if this user has been verified by Telegram.

        is_restricted (``bool``, *optional*):
            True, if this user has been restricted. Bots only.
            See *restriction_reason* for details.

        is_scam (``bool``, *optional*):
            True, if this user has been flagged for scam.

        is_support (``bool``, *optional*):
            True, if this user is part of the Telegram support team.

        first_name (``str``, *optional*):
            User's or bot's first name.

        last_name (``str``, *optional*):
            User's or bot's last name.

        status (``str``, *optional*):
            User's Last Seen & Online status.
            Can be one of the following:
            "*online*", user is online right now.
            "*offline*", user is currently offline.
            "*recently*", user with hidden last seen time who was online between 1 second and 2-3 days ago.
            "*within_week*", user with hidden last seen time who was online between 2-3 and seven days ago.
            "*within_month*", user with hidden last seen time who was online between 6-7 days and a month ago.
            "*long_time_ago*", blocked user or user with hidden last seen time who was online more than a month ago.
            *None*, for bots.

        last_online_date (``int``, *optional*):
            Last online date of a user. Only available in case status is "*offline*".

        next_offline_date (``int``, *optional*):
            Date when a user will automatically go offline. Only available in case status is "*online*".

        username (``str``, *optional*):
            User's or bot's username.

        language_code (``str``, *optional*):
            IETF language tag of the user's language.

        dc_id (``int``, *optional*):
            User's or bot's assigned DC (data center). Available only in case the user has set a public profile photo.
            Note that this information is approximate; it is based on where Telegram stores a user profile pictures and
            does not by any means tell you the user location (i.e. a user might travel far away, but will still connect
            to its assigned DC). More info at `FAQs </faq#what-are-the-ip-addresses-of-telegram-data-centers>`_.

        phone_number (``str``, *optional*):
            User's phone number.

        photo (:obj:`ChatPhoto <pyrogram.ChatPhoto>`, *optional*):
            User's or bot's current profile photo. Suitable for downloads only.

        restriction_reason (``str``, *optional*):
            The reason why this bot might be unavailable to some users.
            This field is available only in case *is_restricted* is True.
    """

    __slots__ = [
        "id", "is_self", "is_contact", "is_mutual_contact", "is_deleted", "is_bot", "is_verified", "is_restricted",
        "is_scam", "is_support", "first_name", "last_name", "status", "last_online_date", "next_offline_date",
        "username", "language_code", "dc_id", "phone_number", "photo", "restriction_reason"
    ]

    def __init__(
        self,
        *,
        client: "pyrogram.BaseClient" = None,
        id: int,
        is_self: bool = None,
        is_contact: bool = None,
        is_mutual_contact: bool = None,
        is_deleted: bool = None,
        is_bot: bool = None,
        is_verified: bool = None,
        is_restricted: bool = None,
        is_scam: bool = None,
        is_support: bool = None,
        first_name: str = None,
        last_name: str = None,
        status: str = None,
        last_online_date: int = None,
        next_offline_date: int = None,
        username: str = None,
        language_code: str = None,
        dc_id: int = None,
        phone_number: str = None,
        photo: ChatPhoto = None,
        restriction_reason: str = None
    ):
        super().__init__(client)

        self.id = id
        self.is_self = is_self
        self.is_contact = is_contact
        self.is_mutual_contact = is_mutual_contact
        self.is_deleted = is_deleted
        self.is_bot = is_bot
        self.is_verified = is_verified
        self.is_restricted = is_restricted
        self.is_scam = is_scam
        self.is_support = is_support
        self.first_name = first_name
        self.last_name = last_name
        self.status = status
        self.last_online_date = last_online_date
        self.next_offline_date = next_offline_date
        self.username = username
        self.language_code = language_code
        self.dc_id = dc_id
        self.phone_number = phone_number
        self.photo = photo
        self.restriction_reason = restriction_reason

    def __format__(self, format_spec):
        if format_spec == "mention":
            return '<a href="tg://user?id={0}">{1}</a>'.format(self.id, html.escape(self.first_name))

        return html.escape(str(self))

    @staticmethod
    def _parse(client, user: types.User) -> "User" or None:
        if user is None:
            return None

        return User(
            id=user.id,
            is_self=user.is_self,
            is_contact=user.contact,
            is_mutual_contact=user.mutual_contact,
            is_deleted=user.deleted,
            is_bot=user.bot,
            is_verified=user.verified,
            is_restricted=user.restricted,
            is_scam=user.scam,
            is_support=user.support,
            first_name=user.first_name,
            last_name=user.last_name,
            **User._parse_status(user.status, user.bot),
            username=user.username,
            language_code=user.lang_code,
            dc_id=getattr(user.photo, "dc_id", None),
            phone_number=user.phone,
            photo=ChatPhoto._parse(client, user.photo, user.id),
            restriction_reason=user.restriction_reason,
            client=client
        )

<<<<<<< HEAD
    async def archive(self):
=======
    @staticmethod
    def _parse_status(user_status: types.UpdateUserStatus, is_bot: bool = False):
        if isinstance(user_status, types.UserStatusOnline):
            status, date = "online", user_status.expires
        elif isinstance(user_status, types.UserStatusOffline):
            status, date = "offline", user_status.was_online
        elif isinstance(user_status, types.UserStatusRecently):
            status, date = "recently", None
        elif isinstance(user_status, types.UserStatusLastWeek):
            status, date = "within_week", None
        elif isinstance(user_status, types.UserStatusLastMonth):
            status, date = "within_month", None
        else:
            status, date = "long_time_ago", None

        last_online_date = None
        next_offline_date = None

        if is_bot:
            status = None

        if status == "online":
            next_offline_date = date

        if status == "offline":
            last_online_date = date

        return {
            "status": status,
            "last_online_date": last_online_date,
            "next_offline_date": next_offline_date
        }

    @staticmethod
    def _parse_user_status(client, user_status: types.UpdateUserStatus):
        return User(
            id=user_status.user_id,
            **User._parse_status(user_status.status),
            client=client
        )

    def archive(self):
>>>>>>> 7c704bbb
        """Bound method *archive* of :obj:`User`.

        Use as a shortcut for:

        .. code-block:: python

            client.archive_chats(123456789)

        Example:
            .. code-block:: python

                user.archive()

        Returns:
            True on success.

        Raises:
            RPCError: In case of a Telegram RPC error.
        """

        return await self._client.archive_chats(self.id)

    async def unarchive(self):
        """Bound method *unarchive* of :obj:`User`.

        Use as a shortcut for:

        .. code-block:: python

            client.unarchive_chats(123456789)

        Example:
            .. code-block:: python

                user.unarchive()

        Returns:
            True on success.

        Raises:
            RPCError: In case of a Telegram RPC error.
        """

<<<<<<< HEAD
        return await self._client.unarchive_chats(self.id)
=======
        return self._client.unarchive_chats(self.id)

    def block(self):
        """Bound method *block* of :obj:`User`.
        
        Use as a shortcut for:
        
        .. code-block:: python
        
            client.block_user(123456789)
            
        Example:
            .. code-block:: python
            
                user.block()
                
        Returns:
            True on success.
            
        Raises:
            RPCError: In case of a Telegram RPC error.
        """

        return self._client.block_user(self.id)

    def unblock(self):
        """Bound method *unblock* of :obj:`User`.
        
        Use as a shortcut for:
        
        .. code-block:: python
        
            client.unblock_user(123456789)
            
        Example:
            .. code-block:: python
            
                user.unblock()
                
        Returns:
            True on success.
            
        Raises:
            RPCError: In case of a Telegram RPC error.
        """

        return self._client.unblock_user(self.id)
>>>>>>> 7c704bbb
<|MERGE_RESOLUTION|>--- conflicted
+++ resolved
@@ -20,7 +20,6 @@
 
 import pyrogram
 from pyrogram.api import types
-
 from .chat_photo import ChatPhoto
 from ..object import Object
 from ..update import Update
@@ -197,9 +196,6 @@
             client=client
         )
 
-<<<<<<< HEAD
-    async def archive(self):
-=======
     @staticmethod
     def _parse_status(user_status: types.UpdateUserStatus, is_bot: bool = False):
         if isinstance(user_status, types.UserStatusOnline):
@@ -241,8 +237,7 @@
             client=client
         )
 
-    def archive(self):
->>>>>>> 7c704bbb
+    async def archive(self):
         """Bound method *archive* of :obj:`User`.
 
         Use as a shortcut for:
@@ -286,28 +281,25 @@
             RPCError: In case of a Telegram RPC error.
         """
 
-<<<<<<< HEAD
         return await self._client.unarchive_chats(self.id)
-=======
-        return self._client.unarchive_chats(self.id)
 
     def block(self):
         """Bound method *block* of :obj:`User`.
-        
+
         Use as a shortcut for:
-        
+
         .. code-block:: python
-        
+
             client.block_user(123456789)
-            
+
         Example:
             .. code-block:: python
-            
+
                 user.block()
-                
+
         Returns:
             True on success.
-            
+
         Raises:
             RPCError: In case of a Telegram RPC error.
         """
@@ -316,24 +308,23 @@
 
     def unblock(self):
         """Bound method *unblock* of :obj:`User`.
-        
+
         Use as a shortcut for:
-        
+
         .. code-block:: python
-        
+
             client.unblock_user(123456789)
-            
+
         Example:
             .. code-block:: python
-            
+
                 user.unblock()
-                
+
         Returns:
             True on success.
-            
+
         Raises:
             RPCError: In case of a Telegram RPC error.
         """
 
-        return self._client.unblock_user(self.id)
->>>>>>> 7c704bbb
+        return self._client.unblock_user(self.id)