# Pyrogram - Telegram MTProto API Client Library for Python
# Copyright (C) 2017-2019 Dan Tès <https://github.com/delivrance>
#
# This file is part of Pyrogram.
#
# Pyrogram is free software: you can redistribute it and/or modify
# it under the terms of the GNU Lesser General Public License as published
# by the Free Software Foundation, either version 3 of the License, or
# (at your option) any later version.
#
# Pyrogram is distributed in the hope that it will be useful,
# but WITHOUT ANY WARRANTY; without even the implied warranty of
# MERCHANTABILITY or FITNESS FOR A PARTICULAR PURPOSE.  See the
# GNU Lesser General Public License for more details.
#
# You should have received a copy of the GNU Lesser General Public License
# along with Pyrogram.  If not, see <http://www.gnu.org/licenses/>.

from base64 import b64encode
from struct import pack
from typing import Union

import pyrogram
from pyrogram.api import types
from ..object import Object
from ..update import Update
from ..user_and_chats import User
from ...ext import utils


class CallbackQuery(Object, Update):
    """An incoming callback query from a callback button in an inline keyboard.

    If the button that originated the query was attached to a message sent by the bot, the field *message*
    will be present. If the button was attached to a message sent via the bot (in inline mode), the field
    *inline_message_id* will be present. Exactly one of the fields *data* or *game_short_name* will be present.

    Parameters:
        id (``str``):
            Unique identifier for this query.

        from_user (:obj:`User`):
            Sender.

        chat_instance (``str``, *optional*):
            Global identifier, uniquely corresponding to the chat to which the message with the callback button was
            sent. Useful for high scores in games.

        message (:obj:`Message`, *optional*):
            Message with the callback button that originated the query. Note that message content and message date will
            not be available if the message is too old.

        inline_message_id (``str``):
            Identifier of the message sent via the bot in inline mode, that originated the query.

        data (``str`` | ``bytes``, *optional*):
            Data associated with the callback button. Be aware that a bad client can send arbitrary data in this field.

        game_short_name (``str``, *optional*):
            Short name of a Game to be returned, serves as the unique identifier for the game.

    """

    def __init__(
        self,
        *,
        client: "pyrogram.BaseClient" = None,
        id: str,
        from_user: User,
        chat_instance: str,
        message: "pyrogram.Message" = None,
        inline_message_id: str = None,
        data: Union[str, bytes] = None,
        game_short_name: str = None
    ):
        super().__init__(client)

        self.id = id
        self.from_user = from_user
        self.chat_instance = chat_instance
        self.message = message
        self.inline_message_id = inline_message_id
        self.data = data
        self.game_short_name = game_short_name

    @staticmethod
    async def _parse(client, callback_query, users) -> "CallbackQuery":
        message = None
        inline_message_id = None

        if isinstance(callback_query, types.UpdateBotCallbackQuery):
<<<<<<< HEAD
            peer = callback_query.peer

            if isinstance(peer, types.PeerUser):
                peer_id = peer.user_id
            elif isinstance(peer, types.PeerChat):
                peer_id = -peer.chat_id
            else:
                peer_id = int("-100" + str(peer.channel_id))

            message = await client.get_messages(peer_id, callback_query.msg_id)
=======
            message = client.get_messages(utils.get_peer_id(callback_query.peer), callback_query.msg_id)
>>>>>>> 64939e52
        elif isinstance(callback_query, types.UpdateInlineBotCallbackQuery):
            inline_message_id = b64encode(
                pack(
                    "<iqq",
                    callback_query.msg_id.dc_id,
                    callback_query.msg_id.id,
                    callback_query.msg_id.access_hash
                ),
                b"-_"
            ).decode().rstrip("=")

        # Try to decode callback query data into string. If that fails, fallback to bytes instead of decoding by
        # ignoring/replacing errors, this way, button clicks will still work.
        try:
            data = callback_query.data.decode()
        except UnicodeDecodeError:
            data = callback_query.data

        return CallbackQuery(
            id=str(callback_query.query_id),
            from_user=User._parse(client, users[callback_query.user_id]),
            message=message,
            inline_message_id=inline_message_id,
            chat_instance=str(callback_query.chat_instance),
            data=data,
            game_short_name=callback_query.game_short_name,
            client=client
        )

    async def answer(self, text: str = None, show_alert: bool = None, url: str = None, cache_time: int = 0):
        """Bound method *answer* of :obj:`CallbackQuery`.

        Use this method as a shortcut for:

        .. code-block:: python

            client.answer_callback_query(
                callback_query.id,
                text="Hello",
                show_alert=True
            )

        Example:
            .. code-block:: python

                callback_query.answer("Hello", show_alert=True)

        Parameters:
            text (``str``):
                Text of the notification. If not specified, nothing will be shown to the user, 0-200 characters.

            show_alert (``bool``):
                If true, an alert will be shown by the client instead of a notification at the top of the chat screen.
                Defaults to False.

            url (``str``):
                URL that will be opened by the user's client.
                If you have created a Game and accepted the conditions via @Botfather, specify the URL that opens your
                game – note that this will only work if the query comes from a callback_game button.
                Otherwise, you may use links like t.me/your_bot?start=XXXX that open your bot with a parameter.

            cache_time (``int``):
                The maximum amount of time in seconds that the result of the callback query may be cached client-side.
                Telegram apps will support caching starting in version 3.14. Defaults to 0.
        """
        return await self._client.answer_callback_query(
            callback_query_id=self.id,
            text=text,
            show_alert=show_alert,
            url=url,
            cache_time=cache_time
        )

    async def edit_message_text(
        self,
        text: str,
        parse_mode: Union[str, None] = object,
        disable_web_page_preview: bool = None,
        reply_markup: "pyrogram.InlineKeyboardMarkup" = None
    ) -> Union["pyrogram.Message", bool]:
        """Edit the text of messages attached to callback queries.

        Bound method *edit_message_text* of :obj:`CallbackQuery`.

        Parameters:
            text (``str``):
                New text of the message.

            parse_mode (``str``, *optional*):
                By default, texts are parsed using both Markdown and HTML styles.
                You can combine both syntaxes together.
                Pass "markdown" or "md" to enable Markdown-style parsing only.
                Pass "html" to enable HTML-style parsing only.
                Pass None to completely disable style parsing.

            disable_web_page_preview (``bool``, *optional*):
                Disables link previews for links in this message.

            reply_markup (:obj:`InlineKeyboardMarkup`, *optional*):
                An InlineKeyboardMarkup object.

        Returns:
            :obj:`Message` | ``bool``: On success, if the edited message was sent by the bot, the edited message is
            returned, otherwise True is returned (message sent via the bot, as inline query result).

        Raises:
            RPCError: In case of a Telegram RPC error.
        """
        if self.inline_message_id is None:
            return await self._client.edit_message_text(
                chat_id=self.message.chat.id,
                message_id=self.message.message_id,
                text=text,
                parse_mode=parse_mode,
                disable_web_page_preview=disable_web_page_preview,
                reply_markup=reply_markup
            )
        else:
            return await self._client.edit_inline_text(
                inline_message_id=self.inline_message_id,
                text=text,
                parse_mode=parse_mode,
                disable_web_page_preview=disable_web_page_preview,
                reply_markup=reply_markup
            )

    async def edit_message_caption(
        self,
        caption: str,
        parse_mode: Union[str, None] = object,
        reply_markup: "pyrogram.InlineKeyboardMarkup" = None
    ) -> Union["pyrogram.Message", bool]:
        """Edit the caption of media messages attached to callback queries.

        Bound method *edit_message_caption* of :obj:`CallbackQuery`.

        Parameters:
            caption (``str``):
                New caption of the message.

            parse_mode (``str``, *optional*):
                By default, texts are parsed using both Markdown and HTML styles.
                You can combine both syntaxes together.
                Pass "markdown" or "md" to enable Markdown-style parsing only.
                Pass "html" to enable HTML-style parsing only.
                Pass None to completely disable style parsing.

            reply_markup (:obj:`InlineKeyboardMarkup`, *optional*):
                An InlineKeyboardMarkup object.

        Returns:
            :obj:`Message` | ``bool``: On success, if the edited message was sent by the bot, the edited message is
            returned, otherwise True is returned (message sent via the bot, as inline query result).

        Raises:
            RPCError: In case of a Telegram RPC error.
        """
        return await self.edit_message_text(caption, parse_mode, reply_markup)

    async def edit_message_media(
        self,
        media: "pyrogram.InputMedia",
        reply_markup: "pyrogram.InlineKeyboardMarkup" = None
    ) -> Union["pyrogram.Message", bool]:
        """Edit animation, audio, document, photo or video messages attached to callback queries.

        Bound method *edit_message_media* of :obj:`CallbackQuery`.

        Parameters:
            media (:obj:`InputMedia`):
                One of the InputMedia objects describing an animation, audio, document, photo or video.

            reply_markup (:obj:`InlineKeyboardMarkup`, *optional*):
                An InlineKeyboardMarkup object.

        Returns:
            :obj:`Message` | ``bool``: On success, if the edited message was sent by the bot, the edited message is
            returned, otherwise True is returned (message sent via the bot, as inline query result).

        Raises:
            RPCError: In case of a Telegram RPC error.
        """
        if self.inline_message_id is None:
            return await self._client.edit_message_media(
                chat_id=self.message.chat.id,
                message_id=self.message.message_id,
                media=media,
                reply_markup=reply_markup
            )
        else:
            return await self._client.edit_inline_media(
                inline_message_id=self.inline_message_id,
                media=media,
                reply_markup=reply_markup
            )

    async def edit_message_reply_markup(
        self,
        reply_markup: "pyrogram.InlineKeyboardMarkup" = None
    ) -> Union["pyrogram.Message", bool]:
        """Edit only the reply markup of messages attached to callback queries.

        Bound method *edit_message_reply_markup* of :obj:`CallbackQuery`.

        Parameters:
            reply_markup (:obj:`InlineKeyboardMarkup`):
                An InlineKeyboardMarkup object.

        Returns:
            :obj:`Message` | ``bool``: On success, if the edited message was sent by the bot, the edited message is
            returned, otherwise True is returned (message sent via the bot, as inline query result).

        Raises:
            RPCError: In case of a Telegram RPC error.
        """
        if self.inline_message_id is None:
            return await self._client.edit_message_reply_markup(
                chat_id=self.message.chat.id,
                message_id=self.message.message_id,
                reply_markup=reply_markup
            )
        else:
            return await self._client.edit_inline_reply_markup(
                inline_message_id=self.inline_message_id,
                reply_markup=reply_markup
            )<|MERGE_RESOLUTION|>--- conflicted
+++ resolved
@@ -89,20 +89,7 @@
         inline_message_id = None
 
         if isinstance(callback_query, types.UpdateBotCallbackQuery):
-<<<<<<< HEAD
-            peer = callback_query.peer
-
-            if isinstance(peer, types.PeerUser):
-                peer_id = peer.user_id
-            elif isinstance(peer, types.PeerChat):
-                peer_id = -peer.chat_id
-            else:
-                peer_id = int("-100" + str(peer.channel_id))
-
-            message = await client.get_messages(peer_id, callback_query.msg_id)
-=======
-            message = client.get_messages(utils.get_peer_id(callback_query.peer), callback_query.msg_id)
->>>>>>> 64939e52
+            message = await client.get_messages(utils.get_peer_id(callback_query.peer), callback_query.msg_id)
         elif isinstance(callback_query, types.UpdateInlineBotCallbackQuery):
             inline_message_id = b64encode(
                 pack(
