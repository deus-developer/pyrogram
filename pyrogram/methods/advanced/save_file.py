#  Pyrogram - Telegram MTProto API Client Library for Python
#  Copyright (C) 2017-present Dan <https://github.com/delivrance>
#
#  This file is part of Pyrogram.
#
#  Pyrogram is free software: you can redistribute it and/or modify
#  it under the terms of the GNU Lesser General Public License as published
#  by the Free Software Foundation, either version 3 of the License, or
#  (at your option) any later version.
#
#  Pyrogram is distributed in the hope that it will be useful,
#  but WITHOUT ANY WARRANTY; without even the implied warranty of
#  MERCHANTABILITY or FITNESS FOR A PARTICULAR PURPOSE.  See the
#  GNU Lesser General Public License for more details.
#
#  You should have received a copy of the GNU Lesser General Public License
#  along with Pyrogram.  If not, see <http://www.gnu.org/licenses/>.

import asyncio
import functools
import inspect
import io
import logging
import math
import os
from concurrent.futures import Executor
from contextlib import contextmanager
from hashlib import md5
from pathlib import PurePath
from typing import (
    Awaitable,
    BinaryIO,
    Callable,
    Optional,
    ParamSpec,
    Union,
)

import pyrogram
from pyrogram import (
    raw,
    StopTransmission,
    types,
)
from pyrogram.raw.core import TLObject
from pyrogram.session.session import Session

log = logging.getLogger(__name__)


async def file_upload_worker(
    session: Session,
    queue: asyncio.Queue[TLObject]
) -> None:
    while True:
        data = await queue.get()

        if data is None:
            return

        try:
            await session.invoke(data)
        except Exception as e:
            log.exception(e)


P = ParamSpec("P")


async def empty_progress_callback(current: int, total: int, *args, **kwargs) -> None:
    return None


def make_progress_callback(
    callback: Optional[Callable[[int, int, P], Awaitable[None]]],
    executor: Executor,
    file_size: int,
    args: Optional[P.args],
    kwargs: Optional[P.kwargs]
) -> Callable[[int], Awaitable[None]]:
    if callback is None:
        callback = empty_progress_callback

    if args is None:
        args = ()

    if kwargs is None:
        kwargs = {}

    is_awaitable = inspect.iscoroutinefunction(callback)

    async def wrapper(current: int) -> None:
        func = functools.partial(callback, current, file_size, *args, **kwargs)
        if is_awaitable:
            return await func()

        loop = asyncio.get_running_loop()
        return await loop.run_in_executor(executor, func)

    return wrapper


@contextmanager
def open_media_file(
    me: Optional[types.User],
    path: Union[str, BinaryIO]
):
    if isinstance(path, (str, PurePath)):
        fp = open(path, "rb")
        fp_close = True
    elif isinstance(path, io.IOBase):
        fp = path
        fp_close = False
    else:
        raise ValueError("Invalid file. Expected a file path as string or a binary (not text) file pointer")

    file_name = getattr(fp, "name", "file.jpg")
    fp.seek(0, os.SEEK_END)
    file_size = fp.tell()
    fp.seek(0)

    if file_size == 0:
        raise ValueError("File size equals to 0 B")

    file_size_limit_mib = 4_000 if me and me.is_premium else 2_000
    if file_size > file_size_limit_mib * 1024 * 1024:
        raise ValueError(f"Can't upload files bigger than {file_size_limit_mib} MiB")

    try:
        yield fp, file_size, file_name
    finally:
        if fp_close:
            fp.close()


class SaveFile:
    async def save_file(
        self: "pyrogram.Client",
        path: Union[str, BinaryIO],
        file_id: int = None,
        file_part: int = 0,
        progress: Callable = None,
        progress_args: tuple = None,
        progress_kwargs: dict = None,
    ):
        """Upload a file onto Telegram servers, without actually sending the message to anyone.
        Useful whenever an InputFile type is required.

        .. note::

            This is a utility method intended to be used **only** when working with raw
            :obj:`functions <pyrogram.api.functions>` (i.e: a Telegram API method you wish to use which is not
            available yet in the Client class as an easy-to-use method).

        .. include:: /_includes/usable-by/users-bots.rst

        Parameters:
            path (``str`` | ``BinaryIO``):
                The path of the file you want to upload that exists on your local machine or a binary file-like object
                with its attribute ".name" set for in-memory uploads.

            file_id (``int``, *optional*):
                In case a file part expired, pass the file_id and the file_part to retry uploading that specific chunk.

            file_part (``int``, *optional*):
                In case a file part expired, pass the file_id and the file_part to retry uploading that specific chunk.

            progress (``Callable``, *optional*):
                Pass a callback function to view the file transmission progress.
                The function must take *(current, total)* as positional arguments (look at Other Parameters below for a
                detailed description) and will be called back each time a new file chunk has been successfully
                transmitted.

            progress_args (``tuple``, *optional*):
                Extra custom arguments for the progress callback function.
                You can pass anything you need to be available in the progress callback scope; for example, a Message
                object or a Client instance in order to edit the message with the updated progress status.

        Other Parameters:
            current (``int``):
                The amount of bytes transmitted so far.

            total (``int``):
                The total size of the file.

            *args (``tuple``, *optional*):
                Extra custom arguments as defined in the ``progress_args`` parameter.
                You can either keep ``*args`` or add every single extra argument in your function signature.

        Returns:
            ``InputFile``: On success, the uploaded file is returned in form of an InputFile object.

        Raises:
            RPCError: In case of a Telegram RPC error.
        """
        async with self.save_file_semaphore:
            if path is None:
                return None

            with open_media_file(self.me, path) as (fp, file_size, file_name):
                progress_callback = make_progress_callback(
                    callback=progress,
                    executor=self.executor,
                    file_size=file_size,
                    args=progress_args,
                    kwargs=progress_kwargs,
                )

<<<<<<< HEAD
            if self.me and self.me.is_premium:
                file_size_limit_mib = 4000
            else:
                file_size_limit_mib = 2000
=======
                part_size = 512 * 1024
>>>>>>> e4ede878

                file_total_parts = math.ceil(file_size / part_size)
                is_big = file_size > 10 * 1024 * 1024
                workers_count = 4 if is_big else 1
                is_missing_part = file_id is not None
                file_id = file_id or self.rnd_id()
                md5_sum = md5() if not is_big and not is_missing_part else None
                dc_id = await self.storage.dc_id()

                session = await self.session_pool.get_media_session(dc_id)

                queue = asyncio.Queue(1)
                workers = [asyncio.create_task(file_upload_worker(session, queue), name=f"upload-worker-{i}") for i in range(workers_count)]

                try:
                    fp.seek(part_size * file_part)

                    while True:
                        chunk = fp.read(part_size)

                        if not chunk:
                            if not is_big and not is_missing_part:
                                md5_sum = "".join([hex(i)[2:].zfill(2) for i in md5_sum.digest()])
                            break

                        if is_big:
                            rpc = raw.functions.upload.SaveBigFilePart(
                                file_id=file_id,
                                file_part=file_part,
                                file_total_parts=file_total_parts,
                                bytes=chunk
                            )
                        else:
                            rpc = raw.functions.upload.SaveFilePart(
                                file_id=file_id,
                                file_part=file_part,
                                bytes=chunk
                            )

                        await queue.put(rpc)

                        if is_missing_part:
                            return

                        if not (is_big or is_missing_part):
                            md5_sum.update(chunk)

                        file_part += 1
                        await progress_callback(min(file_part * part_size, file_size))
                except StopTransmission:
                    raise
                except Exception as e:
                    log.exception(e)
                else:
                    if is_big:
                        return raw.types.InputFileBig(
                            id=file_id,
                            parts=file_total_parts,
                            name=file_name,

                        )
                    else:
                        return raw.types.InputFile(
                            id=file_id,
                            parts=file_total_parts,
                            name=file_name,
                            md5_checksum=md5_sum
                        )
                finally:
                    for _ in workers:
                        await queue.put(None)

                    await asyncio.gather(*workers)<|MERGE_RESOLUTION|>--- conflicted
+++ resolved
@@ -206,14 +206,7 @@
                     kwargs=progress_kwargs,
                 )
 
-<<<<<<< HEAD
-            if self.me and self.me.is_premium:
-                file_size_limit_mib = 4000
-            else:
-                file_size_limit_mib = 2000
-=======
                 part_size = 512 * 1024
->>>>>>> e4ede878
 
                 file_total_parts = math.ceil(file_size / part_size)
                 is_big = file_size > 10 * 1024 * 1024
