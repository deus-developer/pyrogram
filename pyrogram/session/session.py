# Pyrogram - Telegram MTProto API Client Library for Python
# Copyright (C) 2017-2019 Dan Tès <https://github.com/delivrance>
#
# This file is part of Pyrogram.
#
# Pyrogram is free software: you can redistribute it and/or modify
# it under the terms of the GNU Lesser General Public License as published
# by the Free Software Foundation, either version 3 of the License, or
# (at your option) any later version.
#
# Pyrogram is distributed in the hope that it will be useful,
# but WITHOUT ANY WARRANTY; without even the implied warranty of
# MERCHANTABILITY or FITNESS FOR A PARTICULAR PURPOSE.  See the
# GNU Lesser General Public License for more details.
#
# You should have received a copy of the GNU Lesser General Public License
# along with Pyrogram.  If not, see <http://www.gnu.org/licenses/>.

import asyncio
import logging
from datetime import datetime, timedelta
from hashlib import sha1
from io import BytesIO

import pyrogram
from pyrogram import __copyright__, __license__, __version__
from pyrogram.api import functions, types
from pyrogram.api.all import layer
<<<<<<< HEAD
from pyrogram.api.core import Object, MsgContainer, Int, Long, FutureSalt, FutureSalts
=======
from pyrogram.api.core import Message, TLObject, MsgContainer, Long, FutureSalt, Int
from pyrogram.connection import Connection
from pyrogram.crypto import AES, KDF
>>>>>>> 0ea512bb
from pyrogram.errors import RPCError, InternalServerError, AuthKeyDuplicated
from pyrogram.connection import Connection
from pyrogram.crypto import MTProto
from .internals import MsgId, MsgFactory

log = logging.getLogger(__name__)


class Result:
    def __init__(self):
        self.value = None
        self.event = asyncio.Event()


class Session:
    INITIAL_SALT = 0x616e67656c696361
    NET_WORKERS = 1
    START_TIMEOUT = 1
    WAIT_TIMEOUT = 15
    MAX_RETRIES = 5
    ACKS_THRESHOLD = 8
    PING_INTERVAL = 5

    notice_displayed = False

    BAD_MSG_DESCRIPTION = {
        16: "[16] msg_id too low, the client time has to be synchronized",
        17: "[17] msg_id too high, the client time has to be synchronized",
        18: "[18] incorrect two lower order msg_id bits, the server expects client message msg_id to be divisible by 4",
        19: "[19] container msg_id is the same as msg_id of a previously received message",
        20: "[20] message too old, it cannot be verified by the server",
        32: "[32] msg_seqno too low",
        33: "[33] msg_seqno too high",
        34: "[34] an even msg_seqno expected, but odd received",
        35: "[35] odd msg_seqno expected, but even received",
        48: "[48] incorrect server salt",
        64: "[64] invalid container"
    }

    def __init__(self,
                 client: pyrogram,
                 dc_id: int,
                 auth_key: bytes,
                 is_media: bool = False,
                 is_cdn: bool = False):
        if not Session.notice_displayed:
            print("Pyrogram v{}, {}".format(__version__, __copyright__))
            print("Licensed under the terms of the " + __license__, end="\n\n")
            Session.notice_displayed = True

        self.client = client
        self.dc_id = dc_id
        self.auth_key = auth_key
        self.is_media = is_media
        self.is_cdn = is_cdn

        self.connection = None

        self.auth_key_id = sha1(auth_key).digest()[-8:]

        self.session_id = Long(MsgId())
        self.msg_factory = MsgFactory()

        self.current_salt = None

        self.pending_acks = set()

        self.recv_queue = asyncio.Queue()
        self.results = {}

        self.ping_task = None
        self.ping_task_event = asyncio.Event()

        self.next_salt_task = None
        self.next_salt_task_event = asyncio.Event()

        self.net_worker_task = None
        self.recv_task = None

        self.is_connected = asyncio.Event()

    async def start(self):
        while True:
            self.connection = Connection(self.dc_id, self.client.test_mode, self.client.ipv6, self.client.proxy)

            try:
                await self.connection.connect()

                self.net_worker_task = asyncio.ensure_future(self.net_worker())
                self.recv_task = asyncio.ensure_future(self.recv())

                self.current_salt = FutureSalt(0, 0, Session.INITIAL_SALT)
                self.current_salt = FutureSalt(
                    0, 0,
                    (await self._send(
                        functions.Ping(ping_id=0),
                        timeout=self.START_TIMEOUT
                    )).new_server_salt
                )
                self.current_salt = (await self._send(functions.GetFutureSalts(num=1), timeout=self.START_TIMEOUT)).salts[0]

                self.next_salt_task = asyncio.ensure_future(self.next_salt())

                if not self.is_cdn:
                    await self._send(
                        functions.InvokeWithLayer(
                            layer=layer,
                            query=functions.InitConnection(
                                api_id=self.client.api_id,
                                app_version=self.client.app_version,
                                device_model=self.client.device_model,
                                system_version=self.client.system_version,
                                system_lang_code=self.client.lang_code,
                                lang_code=self.client.lang_code,
                                lang_pack="",
                                query=functions.help.GetConfig(),
                            )
                        ),
                        timeout=self.START_TIMEOUT
                    )

                self.ping_task = asyncio.ensure_future(self.ping())

                log.info("Session initialized: Layer {}".format(layer))
                log.info("Device: {} - {}".format(self.client.device_model, self.client.app_version))
                log.info("System: {} ({})".format(self.client.system_version, self.client.lang_code.upper()))

            except AuthKeyDuplicated as e:
                await self.stop()
                raise e
            except (OSError, TimeoutError, RPCError):
                await self.stop()
            except Exception as e:
                await self.stop()
                raise e
            else:
                break

        self.is_connected.set()

        log.info("Session started")

    async def stop(self):
        self.is_connected.clear()

        self.ping_task_event.set()
        self.next_salt_task_event.set()

        if self.ping_task is not None:
            await self.ping_task

        if self.next_salt_task is not None:
            await self.next_salt_task

        self.ping_task_event.clear()
        self.next_salt_task_event.clear()

        self.connection.close()

        if self.recv_task:
            await self.recv_task

        if self.net_worker_task:
            await self.net_worker_task

        for i in self.results.values():
            i.event.set()

        if not self.is_media and callable(self.client.disconnect_handler):
            try:
                await self.client.disconnect_handler(self.client)
            except Exception as e:
                log.error(e, exc_info=True)

        log.info("Session stopped")

    async def restart(self):
        await self.stop()
        await self.start()

    async def net_worker(self):
        log.info("NetWorkerTask started")

        while True:
            packet = await self.recv_queue.get()

            if packet is None:
                break

            try:
                data = MTProto.unpack(
                    BytesIO(packet),
                    self.session_id,
                    self.auth_key,
                    self.auth_key_id
                )

                messages = (
                    data.body.messages
                    if isinstance(data.body, MsgContainer)
                    else [data]
                )

                log.debug(data)

                for msg in messages:
                    if msg.seq_no % 2 != 0:
                        if msg.msg_id in self.pending_acks:
                            continue
                        else:
                            self.pending_acks.add(msg.msg_id)

                    if isinstance(msg.body, (types.MsgDetailedInfo, types.MsgNewDetailedInfo)):
                        self.pending_acks.add(msg.body.answer_msg_id)
                        continue

                    if isinstance(msg.body, types.NewSessionCreated):
                        continue

                    msg_id = None

                    if isinstance(msg.body, (types.BadMsgNotification, types.BadServerSalt)):
                        msg_id = msg.body.bad_msg_id
                    elif isinstance(msg.body, (FutureSalts, types.RpcResult)):
                        msg_id = msg.body.req_msg_id
                    elif isinstance(msg.body, types.Pong):
                        msg_id = msg.body.msg_id
                    else:
                        if self.client is not None:
                            self.client.updates_queue.put_nowait(msg.body)

                    if msg_id in self.results:
                        self.results[msg_id].value = getattr(msg.body, "result", msg.body)
                        self.results[msg_id].event.set()

                if len(self.pending_acks) >= self.ACKS_THRESHOLD:
                    log.info("Send {} acks".format(len(self.pending_acks)))

                    try:
                        await self._send(types.MsgsAck(msg_ids=list(self.pending_acks)), False)
                    except (OSError, TimeoutError):
                        pass
                    else:
                        self.pending_acks.clear()
            except Exception as e:
                log.error(e, exc_info=True)

        log.info("NetWorkerTask stopped")

    async def ping(self):
        log.info("PingTask started")

        while True:
            try:
                await asyncio.wait_for(self.ping_task_event.wait(), self.PING_INTERVAL)
            except asyncio.TimeoutError:
                pass
            else:
                break

            try:
                await self._send(
                    functions.PingDelayDisconnect(
                        ping_id=0, disconnect_delay=self.WAIT_TIMEOUT + 10
                    ), False
                )
            except (OSError, TimeoutError, RPCError):
                pass

        log.info("PingTask stopped")

    async def next_salt(self):
        log.info("NextSaltTask started")

        while True:
            now = datetime.now()

            # Seconds to wait until middle-overlap, which is
            # 15 minutes before/after the current/next salt end/start time
            valid_until = datetime.fromtimestamp(self.current_salt.valid_until)
            dt = (valid_until - now).total_seconds() - 900

            log.info("Next salt in {:.0f}m {:.0f}s ({})".format(
                dt // 60, dt % 60,
                now + timedelta(seconds=dt)
            ))

            try:
                await asyncio.wait_for(self.next_salt_task_event.wait(), dt)
            except asyncio.TimeoutError:
                pass
            else:
                break

            try:
                self.current_salt = (await self._send(functions.GetFutureSalts(num=1))).salts[0]
            except (OSError, TimeoutError, RPCError):
                self.connection.close()
                break

        log.info("NextSaltTask stopped")

    async def recv(self):
        log.info("RecvTask started")

        while True:
            packet = await self.connection.recv()

            if packet is None or len(packet) == 4:
                self.recv_queue.put_nowait(None)

                if packet:
                    log.warning("Server sent \"{}\"".format(Int.read(BytesIO(packet))))

                if self.is_connected.is_set():
                    asyncio.ensure_future(self.restart())

                break

            self.recv_queue.put_nowait(packet)

        log.info("RecvTask stopped")

<<<<<<< HEAD
    async def _send(self, data: Object, wait_response: bool = True, timeout: float = WAIT_TIMEOUT):
=======
    def _send(self, data: TLObject, wait_response: bool = True, timeout: float = WAIT_TIMEOUT):
>>>>>>> 0ea512bb
        message = self.msg_factory(data)
        msg_id = message.msg_id

        if wait_response:
            self.results[msg_id] = Result()

        payload = MTProto.pack(
            message,
            self.current_salt.salt,
            self.session_id,
            self.auth_key,
            self.auth_key_id
        )

        try:
            await self.connection.send(payload)
        except OSError as e:
            self.results.pop(msg_id, None)
            raise e

        if wait_response:
            try:
                await asyncio.wait_for(self.results[msg_id].event.wait(), timeout)
            except asyncio.TimeoutError:
                pass

            result = self.results.pop(msg_id).value

            if result is None:
                raise TimeoutError
            elif isinstance(result, types.RpcError):
                RPCError.raise_it(result, type(data))
            elif isinstance(result, types.BadMsgNotification):
                raise Exception(self.BAD_MSG_DESCRIPTION.get(
                    result.error_code,
                    "Error code {}".format(result.error_code)
                ))
            else:
                return result

<<<<<<< HEAD
    async def send(self, data: Object, retries: int = MAX_RETRIES, timeout: float = WAIT_TIMEOUT):
        try:
            await asyncio.wait_for(self.is_connected.wait(), self.WAIT_TIMEOUT)
        except asyncio.TimeoutError:
            pass
=======
    def send(self, data: TLObject, retries: int = MAX_RETRIES, timeout: float = WAIT_TIMEOUT):
        self.is_connected.wait(self.WAIT_TIMEOUT)
>>>>>>> 0ea512bb

        try:
            return await self._send(data, timeout=timeout)
        except (OSError, TimeoutError, InternalServerError) as e:
            if retries == 0:
                raise e from None

            (log.warning if retries < 3 else log.info)(
                "{}: {} Retrying {}".format(
                    Session.MAX_RETRIES - retries,
                    datetime.now(), type(data)))

            await asyncio.sleep(0.5)
            return await self.send(data, retries - 1, timeout)<|MERGE_RESOLUTION|>--- conflicted
+++ resolved
@@ -26,16 +26,10 @@
 from pyrogram import __copyright__, __license__, __version__
 from pyrogram.api import functions, types
 from pyrogram.api.all import layer
-<<<<<<< HEAD
-from pyrogram.api.core import Object, MsgContainer, Int, Long, FutureSalt, FutureSalts
-=======
-from pyrogram.api.core import Message, TLObject, MsgContainer, Long, FutureSalt, Int
-from pyrogram.connection import Connection
-from pyrogram.crypto import AES, KDF
->>>>>>> 0ea512bb
-from pyrogram.errors import RPCError, InternalServerError, AuthKeyDuplicated
+from pyrogram.api.core import TLObject, MsgContainer, Int, Long, FutureSalt, FutureSalts
 from pyrogram.connection import Connection
 from pyrogram.crypto import MTProto
+from pyrogram.errors import RPCError, InternalServerError, AuthKeyDuplicated
 from .internals import MsgId, MsgFactory
 
 log = logging.getLogger(__name__)
@@ -132,7 +126,8 @@
                         timeout=self.START_TIMEOUT
                     )).new_server_salt
                 )
-                self.current_salt = (await self._send(functions.GetFutureSalts(num=1), timeout=self.START_TIMEOUT)).salts[0]
+                self.current_salt = \
+                    (await self._send(functions.GetFutureSalts(num=1), timeout=self.START_TIMEOUT)).salts[0]
 
                 self.next_salt_task = asyncio.ensure_future(self.next_salt())
 
@@ -356,11 +351,7 @@
 
         log.info("RecvTask stopped")
 
-<<<<<<< HEAD
-    async def _send(self, data: Object, wait_response: bool = True, timeout: float = WAIT_TIMEOUT):
-=======
-    def _send(self, data: TLObject, wait_response: bool = True, timeout: float = WAIT_TIMEOUT):
->>>>>>> 0ea512bb
+    async def _send(self, data: TLObject, wait_response: bool = True, timeout: float = WAIT_TIMEOUT):
         message = self.msg_factory(data)
         msg_id = message.msg_id
 
@@ -401,16 +392,11 @@
             else:
                 return result
 
-<<<<<<< HEAD
-    async def send(self, data: Object, retries: int = MAX_RETRIES, timeout: float = WAIT_TIMEOUT):
+    async def send(self, data: TLObject, retries: int = MAX_RETRIES, timeout: float = WAIT_TIMEOUT):
         try:
             await asyncio.wait_for(self.is_connected.wait(), self.WAIT_TIMEOUT)
         except asyncio.TimeoutError:
             pass
-=======
-    def send(self, data: TLObject, retries: int = MAX_RETRIES, timeout: float = WAIT_TIMEOUT):
-        self.is_connected.wait(self.WAIT_TIMEOUT)
->>>>>>> 0ea512bb
 
         try:
             return await self._send(data, timeout=timeout)
