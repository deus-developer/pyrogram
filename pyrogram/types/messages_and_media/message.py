#  Pyrogram - Telegram MTProto API Client Library for Python
#  Copyright (C) 2017-present Dan <https://github.com/delivrance>
#
#  This file is part of Pyrogram.
#
#  Pyrogram is free software: you can redistribute it and/or modify
#  it under the terms of the GNU Lesser General Public License as published
#  by the Free Software Foundation, either version 3 of the License, or
#  (at your option) any later version.
#
#  Pyrogram is distributed in the hope that it will be useful,
#  but WITHOUT ANY WARRANTY; without even the implied warranty of
#  MERCHANTABILITY or FITNESS FOR A PARTICULAR PURPOSE.  See the
#  GNU Lesser General Public License for more details.
#
#  You should have received a copy of the GNU Lesser General Public License
#  along with Pyrogram.  If not, see <http://www.gnu.org/licenses/>.

import logging
from datetime import datetime
from functools import partial
from typing import List, Match, Union, BinaryIO, Optional, Callable

import pyrogram
from pyrogram import raw, enums
from pyrogram import types
from pyrogram import utils
<<<<<<< HEAD
from pyrogram.errors import ChannelPrivate, MessageIdsEmpty, PeerIdInvalid, ChannelForumMissing
=======
from pyrogram.errors import MessageIdsEmpty, PeerIdInvalid, ChannelPrivate, BotMethodInvalid, ChannelForumMissing
>>>>>>> e4ede878
from pyrogram.parser import utils as parser_utils, Parser
from ..object import Object
from ..update import Update

log = logging.getLogger(__name__)


class Str(str):
    def __init__(self, *args):
        super().__init__()

        self.entities: Optional[List["types.MessageEntity"]] = None

    def init(self, entities: list):
        self.entities = entities

        return self

    @property
    def markdown(self) -> str:
        return Parser.unparse(self, self.entities, False)

    @property
    def html(self) -> str:
        return Parser.unparse(self, self.entities, True)

    def __getitem__(self, item) -> str:
        return parser_utils.remove_surrogates(parser_utils.add_surrogates(self)[item])


class Message(Object, Update):
    """A message.

    Parameters:
        id (``int``):
            Unique message identifier inside this chat.

        from_user (:obj:`~pyrogram.types.User`, *optional*):
            Sender, empty for messages sent to channels.

        sender_chat (:obj:`~pyrogram.types.Chat`, *optional*):
            Sender of the message, sent on behalf of a chat.
            The channel itself for channel messages.
            The supergroup itself for messages from anonymous group administrators.
            The linked channel for messages automatically forwarded to the discussion group.

        date (:py:obj:`~datetime.datetime`, *optional*):
            Date the message was sent.

        chat (:obj:`~pyrogram.types.Chat`, *optional*):
            Conversation the message belongs to.

        topic (:obj:`~pyrogram.types.ForumTopic`, *optional*):
            Topic the message belongs to.

        forward_from (:obj:`~pyrogram.types.User`, *optional*):
            For forwarded messages, sender of the original message.

        forward_sender_name (``str``, *optional*):
            For messages forwarded from users who have hidden their accounts, name of the user.

        forward_from_chat (:obj:`~pyrogram.types.Chat`, *optional*):
            For messages forwarded from channels, information about the original channel. For messages forwarded from anonymous group administrators, information about the original supergroup.

        forward_from_message_id (``int``, *optional*):
            For messages forwarded from channels, identifier of the original message in the channel.

        forward_signature (``str``, *optional*):
            For messages forwarded from channels, signature of the post author if present.

        forward_date (:py:obj:`~datetime.datetime`, *optional*):
            For forwarded messages, date the original message was sent.

        message_thread_id (``int``, *optional*):
            Unique identifier of a message thread to which the message belongs.
            For supergroups only.

        effect_id (``int``, *optional*):
            Unique identifier of the message effect.
            For private chats only.

        reply_to_message_id (``int``, *optional*):
            The id of the message which this message directly replied to.

        reply_to_story_id (``int``, *optional*):
            The id of the story which this message directly replied to.

        reply_to_story_user_id (``int``, *optional*):
            The id of the story sender which this message directly replied to.

        reply_to_top_message_id (``int``, *optional*):
            The id of the first message which started this message thread.

        reply_to_message (:obj:`~pyrogram.types.Message`, *optional*):
            For replies, the original message. Note that the Message object in this field will not contain
            further reply_to_message fields even if it itself is a reply.

        reply_to_story (:obj:`~pyrogram.types.Story`, *optional*):
            For replies, the original story.

        mentioned (``bool``, *optional*):
            The message contains a mention.

        empty (``bool``, *optional*):
            The message is empty.
            A message can be empty in case it was deleted or you tried to retrieve a message that doesn't exist yet.

        service (:obj:`~pyrogram.enums.MessageServiceType`, *optional*):
            The message is a service message.
            This field will contain the enumeration type of the service message.
            You can use ``service = getattr(message, message.service.value)`` to access the service message.

        media (:obj:`~pyrogram.enums.MessageMediaType`, *optional*):
            The message is a media message.
            This field will contain the enumeration type of the media message.
            You can use ``media = getattr(message, message.media.value)`` to access the media message.

        paid_media (:obj:`~pyrogram.types.PaidMediaInfo`, *optional*):
            The message is a paid media message.

        show_above_text (``bool``, *optional*):
            If True, link preview will be shown above the message text.
            Otherwise, the link preview will be shown below the message text.

        edit_date (:py:obj:`~datetime.datetime`, *optional*):
            Date the message was last edited.

        edit_hidden (``bool``, *optional*):
            The message shown as not modified.
            A message can be not modified in case it has received a reaction.

        media_group_id (``int``, *optional*):
            The unique identifier of a media message group this message belongs to.

        author_signature (``str``, *optional*):
            Signature of the post author for messages in channels, or the custom title of an anonymous group
            administrator.

        has_protected_content (``bool``, *optional*):
            True, if the message can't be forwarded.

        has_media_spoiler (``bool``, *optional*):
            True, if the message media is covered by a spoiler animation.

        text (``str``, *optional*):
            For text messages, the actual UTF-8 text of the message, 0-4096 characters.
            If the message contains entities (bold, italic, ...) you can access *text.markdown* or
            *text.html* to get the marked up message text. In case there is no entity, the fields
            will contain the same text as *text*.

        quote_text (``str``, *optional*):
            For quote messages, the actual UTF-8 text of the message, 0-4096 characters.
            If the quote contains entities (bold, italic, ...) you can access *text.markdown* or
            *text.html* to get the marked up message text. In case there is no entity, the fields
            will contain the same text as *text*.

        entities (List of :obj:`~pyrogram.types.MessageEntity`, *optional*):
            For text messages, special entities like usernames, URLs, bot commands, etc. that appear in the text.

        caption_entities (List of :obj:`~pyrogram.types.MessageEntity`, *optional*):
            For messages with a caption, special entities like usernames, URLs, bot commands, etc. that appear
            in the caption.

        quote_entities (List of :obj:`~pyrogram.types.MessageEntity`, *optional*):
            For quote messages, special entities like usernames, URLs, bot commands, etc. that appear in the text.

        audio (:obj:`~pyrogram.types.Audio`, *optional*):
            Message is an audio file, information about the file.

        document (:obj:`~pyrogram.types.Document`, *optional*):
            Message is a general file, information about the file.

        photo (:obj:`~pyrogram.types.Photo`, *optional*):
            Message is a photo, information about the photo.

        sticker (:obj:`~pyrogram.types.Sticker`, *optional*):
            Message is a sticker, information about the sticker.

        animation (:obj:`~pyrogram.types.Animation`, *optional*):
            Message is an animation, information about the animation.

        game (:obj:`~pyrogram.types.Game`, *optional*):
            Message is a game, information about the game.

        giveaway (:obj:`~pyrogram.types.Giveaway`, *optional*):
            Message is a giveaway, information about the giveaway.

        invoice (:obj:`~pyrogram.types.Invoice`, *optional*):
            Message is a invoice, information about the invoice.
            `More about payments » <https://core.telegram.org/bots/api#payments>`_

        story (:obj:`~pyrogram.types.Story`, *optional*):
            Message is a story, information about the story.

        video (:obj:`~pyrogram.types.Video`, *optional*):
            Message is a video, information about the video.

        voice (:obj:`~pyrogram.types.Voice`, *optional*):
            Message is a voice message, information about the file.

        video_note (:obj:`~pyrogram.types.VideoNote`, *optional*):
            Message is a video note, information about the video message.

        caption (``str``, *optional*):
            Caption for the audio, document, photo, video or voice, 0-1024 characters.
            If the message contains caption entities (bold, italic, ...) you can access *caption.markdown* or
            *caption.html* to get the marked up caption text. In case there is no caption entity, the fields
            will contain the same text as *caption*.

        contact (:obj:`~pyrogram.types.Contact`, *optional*):
            Message is a shared contact, information about the contact.

        location (:obj:`~pyrogram.types.Location`, *optional*):
            Message is a shared location, information about the location.

        venue (:obj:`~pyrogram.types.Venue`, *optional*):
            Message is a venue, information about the venue.

        web_page (:obj:`~pyrogram.types.WebPage`, *optional*):
            Message was sent with a webpage preview.

        poll (:obj:`~pyrogram.types.Poll`, *optional*):
            Message is a native poll, information about the poll.

        dice (:obj:`~pyrogram.types.Dice`, *optional*):
            A dice containing a value that is randomly generated by Telegram.

        new_chat_members (List of :obj:`~pyrogram.types.User`, *optional*):
            New members that were added to the group or supergroup and information about them
            (the bot itself may be one of these members).

        left_chat_member (:obj:`~pyrogram.types.User`, *optional*):
            A member was removed from the group, information about them (this member may be the bot itself).

        new_chat_title (``str``, *optional*):
            A chat title was changed to this value.

        new_chat_photo (:obj:`~pyrogram.types.Photo`, *optional*):
            A chat photo was change to this value.

        delete_chat_photo (``bool``, *optional*):
            Service message: the chat photo was deleted.

        group_chat_created (``bool``, *optional*):
            Service message: the group has been created.

        supergroup_chat_created (``bool``, *optional*):
            Service message: the supergroup has been created.
            This field can't be received in a message coming through updates, because bot can't be a member of a
            supergroup when it is created. It can only be found in reply_to_message if someone replies to a very
            first message in a directly created supergroup.

        channel_chat_created (``bool``, *optional*):
            Service message: the channel has been created.
            This field can't be received in a message coming through updates, because bot can't be a member of a
            channel when it is created. It can only be found in reply_to_message if someone replies to a very
            first message in a channel.

        migrate_to_chat_id (``int``, *optional*):
            The group has been migrated to a supergroup with the specified identifier.
            This number may be greater than 32 bits and some programming languages may have difficulty/silent defects
            in interpreting it. But it is smaller than 52 bits, so a signed 64 bit integer or double-precision float
            type are safe for storing this identifier.

        migrate_from_chat_id (``int``, *optional*):
            The supergroup has been migrated from a group with the specified identifier.
            This number may be greater than 32 bits and some programming languages may have difficulty/silent defects
            in interpreting it. But it is smaller than 52 bits, so a signed 64 bit integer or double-precision float
            type are safe for storing this identifier.

        pinned_message (:obj:`~pyrogram.types.Message`, *optional*):
            Specified message was pinned.
            Note that the Message object in this field will not contain further reply_to_message fields even if it
            is itself a reply.

        game_high_score (:obj:`~pyrogram.types.GameHighScore`, *optional*):
            The game score for a user.
            The reply_to_message field will contain the game Message.

        views (``int``, *optional*):
            Channel post views.

        forwards (``int``, *optional*):
            Channel post forwards.

        sender_boost_count (``int``, *optional*):
            The number of boosts applied by the sender.

        via_bot (:obj:`~pyrogram.types.User`):
            The information of the bot that generated the message from an inline query of a user.

        outgoing (``bool``, *optional*):
            Whether the message is incoming or outgoing.
            Messages received from other chats are incoming (*outgoing* is False).
            Messages sent from yourself to other chats are outgoing (*outgoing* is True).
            An exception is made for your own personal chat; messages sent there will be incoming.

        quote (``bool``, *optional*):
            The message contains a quote.

        matches (List of regex Matches, *optional*):
            A list containing all `Match Objects <https://docs.python.org/3/library/re.html#match-objects>`_ that match
            the text of this message. Only applicable when using :obj:`Filters.regex <pyrogram.Filters.regex>`.

        command (List of ``str``, *optional*):
            A list containing the command and its arguments, if any.
            E.g.: "/start 1 2 3" would produce ["start", "1", "2", "3"].
            Only applicable when using :obj:`~pyrogram.filters.command`.

        forum_topic_created (:obj:`~pyrogram.types.ForumTopicCreated`, *optional*):
            Service message: forum topic created

        forum_topic_closed (:obj:`~pyrogram.types.ForumTopicClosed`, *optional*):
            Service message: forum topic closed

        forum_topic_reopened (:obj:`~pyrogram.types.ForumTopicReopened`, *optional*):
            Service message: forum topic reopened

        forum_topic_edited (:obj:`~pyrogram.types.ForumTopicEdited`, *optional*):
            Service message: forum topic edited

        general_topic_hidden (:obj:`~pyrogram.types.GeneralTopicHidden`, *optional*):
            Service message: forum general topic hidden

        general_topic_unhidden (:obj:`~pyrogram.types.GeneralTopicUnhidden`, *optional*):
            Service message: forum general topic unhidden

        video_chat_scheduled (:obj:`~pyrogram.types.VideoChatScheduled`, *optional*):
            Service message: voice chat scheduled.

        video_chat_started (:obj:`~pyrogram.types.VideoChatStarted`, *optional*):
            Service message: the voice chat started.

        video_chat_ended (:obj:`~pyrogram.types.VideoChatEnded`, *optional*):
            Service message: the voice chat has ended.

        video_chat_members_invited (:obj:`~pyrogram.types.VoiceChatParticipantsInvited`, *optional*):
            Service message: new members were invited to the voice chat.

        web_app_data (:obj:`~pyrogram.types.WebAppData`, *optional*):
            Service message: web app data sent to the bot.

        gift_code (:obj:`~pyrogram.types.GiftCode`, *optional*):
            Service message: gift code information.

        requested_chats (:obj:`~pyrogram.types.RequestedChats`, *optional*):
            Service message: requested chats information.

        successful_payment (:obj:`~pyrogram.types.SuccessfulPayment`, *optional*):
            Service message: successful payment.

        giveaway_launched (``bool``, *optional*):
            Service message: giveaway launched.

        chat_ttl_period (``int``, *optional*):
            Service message: chat TTL period changed.

        boosts_applied (``int``, *optional*):
            Service message: how many boosts were applied.

        join_request_approved (``bool``, *optional*):
            Service message: user join request approved

        business_connection_id (``str``, *optional*):
            Unique identifier of the business connection from which the message was received.
            If non-empty, the message belongs to a chat of the corresponding business account that is independent from any potential bot chat which might share the same identifier.
            This update may at times be triggered by unavailable changes to message fields that are either unavailable or not actively used by the current bot.

        reply_markup (:obj:`~pyrogram.types.InlineKeyboardMarkup` | :obj:`~pyrogram.types.ReplyKeyboardMarkup` | :obj:`~pyrogram.types.ReplyKeyboardRemove` | :obj:`~pyrogram.types.ForceReply`, *optional*):
            Additional interface options. An object for an inline keyboard, custom reply keyboard,
            instructions to remove reply keyboard or to force a reply from the user.

        reactions (List of :obj:`~pyrogram.types.Reaction`):
            List of the reactions to this message.

        raw (``pyrogram.raw.types.Message``, *optional*):
            The raw message object, as received from the Telegram API.

        link (``str``, *property*):
            Generate a link to this message, only for groups and channels.
    """

    # TODO: Add game missing field, connected_website

    def __init__(
        self,
        *,
        client: "pyrogram.Client" = None,
        id: int,
        from_user: "types.User" = None,
        sender_chat: "types.Chat" = None,
        date: datetime = None,
        chat: "types.Chat" = None,
        topic: "types.ForumTopic" = None,
        forward_from: "types.User" = None,
        forward_sender_name: str = None,
        forward_from_chat: "types.Chat" = None,
        forward_from_message_id: int = None,
        forward_signature: str = None,
        forward_date: datetime = None,
        message_thread_id: int = None,
        effect_id: int = None,
        reply_to_message_id: int = None,
        reply_to_story_id: int = None,
        reply_to_story_user_id: int = None,
        reply_to_top_message_id: int = None,
        reply_to_message: "Message" = None,
        reply_to_story: "types.Story" = None,
        mentioned: bool = None,
        empty: bool = None,
        service: "enums.MessageServiceType" = None,
        scheduled: bool = None,
        from_scheduled: bool = None,
        media: "enums.MessageMediaType" = None,
        paid_media: "types.PaidMediaInfo" = None,
        show_above_text: bool = None,
        edit_date: datetime = None,
        edit_hidden: bool = None,
        media_group_id: int = None,
        author_signature: str = None,
        has_protected_content: bool = None,
        has_media_spoiler: bool = None,
        text: Str = None,
        quote_text: Str = None,
        entities: List["types.MessageEntity"] = None,
        caption_entities: List["types.MessageEntity"] = None,
        quote_entities: List["types.MessageEntity"] = None,
        audio: "types.Audio" = None,
        document: "types.Document" = None,
        photo: "types.Photo" = None,
        sticker: "types.Sticker" = None,
        animation: "types.Animation" = None,
        game: "types.Game" = None,
        giveaway: "types.Giveaway" = None,
        giveaway_result: "types.GiveawayResult" = None,
        invoice: "types.Invoice" = None,
        story: "types.Story" = None,
        video: "types.Video" = None,
        voice: "types.Voice" = None,
        video_note: "types.VideoNote" = None,
        caption: Str = None,
        contact: "types.Contact" = None,
        location: "types.Location" = None,
        venue: "types.Venue" = None,
        web_page: "types.WebPage" = None,
        poll: "types.Poll" = None,
        dice: "types.Dice" = None,
        stars_amount: int = None,
        new_chat_members: List["types.User"] = None,
        left_chat_member: "types.User" = None,
        new_chat_title: str = None,
        new_chat_photo: "types.Photo" = None,
        delete_chat_photo: bool = None,
        group_chat_created: bool = None,
        supergroup_chat_created: bool = None,
        channel_chat_created: bool = None,
        migrate_to_chat_id: int = None,
        migrate_from_chat_id: int = None,
        pinned_message: "Message" = None,
        game_high_score: int = None,
        views: int = None,
        forwards: int = None,
        sender_boost_count: int = None,
        via_bot: "types.User" = None,
        outgoing: bool = None,
        quote: bool = None,
        matches: List[Match] = None,
        command: List[str] = None,
        forum_topic_created: "types.ForumTopicCreated" = None,
        forum_topic_closed: "types.ForumTopicClosed" = None,
        forum_topic_reopened: "types.ForumTopicReopened" = None,
        forum_topic_edited: "types.ForumTopicEdited" = None,
        general_topic_hidden: "types.GeneralTopicHidden" = None,
        general_topic_unhidden: "types.GeneralTopicUnhidden" = None,
        video_chat_scheduled: "types.VideoChatScheduled" = None,
        video_chat_started: "types.VideoChatStarted" = None,
        video_chat_ended: "types.VideoChatEnded" = None,
        video_chat_members_invited: "types.VideoChatMembersInvited" = None,
        web_app_data: "types.WebAppData" = None,
        gift_code: "types.GiftCode" = None,
        requested_chats: "types.RequestedChats" = None,
        successful_payment: "types.SuccessfulPayment" = None,
        giveaway_launched: bool = None,
        chat_ttl_period: int = None,
        boosts_applied: int = None,
        join_request_approved: bool = None,
        business_connection_id: str = None,
        reply_markup: Union[
            "types.InlineKeyboardMarkup",
            "types.ReplyKeyboardMarkup",
            "types.ReplyKeyboardRemove",
            "types.ForceReply"
        ] = None,
        reactions: List["types.Reaction"] = None,
        raw: "raw.types.Message" = None
    ):
        super().__init__(client)

        self.id = id
        self.from_user = from_user
        self.sender_chat = sender_chat
        self.date = date
        self.chat = chat
        self.topic = topic
        self.forward_from = forward_from
        self.forward_sender_name = forward_sender_name
        self.forward_from_chat = forward_from_chat
        self.forward_from_message_id = forward_from_message_id
        self.forward_signature = forward_signature
        self.forward_date = forward_date
        self.message_thread_id = message_thread_id
        self.effect_id = effect_id
        self.reply_to_message_id = reply_to_message_id
        self.reply_to_story_id = reply_to_story_id
        self.reply_to_story_user_id = reply_to_story_user_id
        self.reply_to_top_message_id = reply_to_top_message_id
        self.reply_to_message = reply_to_message
        self.reply_to_story = reply_to_story
        self.mentioned = mentioned
        self.empty = empty
        self.service = service
        self.scheduled = scheduled
        self.from_scheduled = from_scheduled
        self.media = media
        self.paid_media = paid_media
        self.show_above_text = show_above_text
        self.edit_date = edit_date
        self.edit_hidden = edit_hidden
        self.media_group_id = media_group_id
        self.author_signature = author_signature
        self.has_protected_content = has_protected_content
        self.has_media_spoiler = has_media_spoiler
        self.text = text
        self.quote_text = quote_text
        self.entities = entities
        self.caption_entities = caption_entities
        self.quote_entities = quote_entities
        self.audio = audio
        self.document = document
        self.photo = photo
        self.sticker = sticker
        self.animation = animation
        self.game = game
        self.giveaway = giveaway
        self.giveaway_result = giveaway_result
        self.invoice = invoice
        self.story = story
        self.video = video
        self.voice = voice
        self.video_note = video_note
        self.caption = caption
        self.contact = contact
        self.location = location
        self.venue = venue
        self.web_page = web_page
        self.poll = poll
        self.dice = dice
        self.stars_amount = stars_amount
        self.new_chat_members = new_chat_members
        self.left_chat_member = left_chat_member
        self.new_chat_title = new_chat_title
        self.new_chat_photo = new_chat_photo
        self.delete_chat_photo = delete_chat_photo
        self.group_chat_created = group_chat_created
        self.supergroup_chat_created = supergroup_chat_created
        self.channel_chat_created = channel_chat_created
        self.migrate_to_chat_id = migrate_to_chat_id
        self.migrate_from_chat_id = migrate_from_chat_id
        self.pinned_message = pinned_message
        self.game_high_score = game_high_score
        self.views = views
        self.forwards = forwards
        self.sender_boost_count = sender_boost_count
        self.via_bot = via_bot
        self.outgoing = outgoing
        self.quote = quote
        self.matches = matches
        self.command = command
        self.business_connection_id = business_connection_id
        self.reply_markup = reply_markup
        self.forum_topic_created = forum_topic_created
        self.forum_topic_closed = forum_topic_closed
        self.forum_topic_reopened = forum_topic_reopened
        self.forum_topic_edited = forum_topic_edited
        self.general_topic_hidden = general_topic_hidden
        self.general_topic_unhidden = general_topic_unhidden
        self.video_chat_scheduled = video_chat_scheduled
        self.video_chat_started = video_chat_started
        self.video_chat_ended = video_chat_ended
        self.video_chat_members_invited = video_chat_members_invited
        self.web_app_data = web_app_data
        self.gift_code = gift_code
        self.requested_chats = requested_chats
        self.successful_payment = successful_payment
        self.giveaway_launched = giveaway_launched
        self.chat_ttl_period = chat_ttl_period
        self.boosts_applied = boosts_applied
        self.join_request_approved = join_request_approved
        self.reactions = reactions
        self.raw = raw

    @staticmethod
    async def _parse(
        client: "pyrogram.Client",
        message: "raw.base.Message",
        users: dict,
        chats: dict,
        topics: dict = None,
        is_scheduled: bool = False,
        replies: int = 1,
        business_connection_id: str = None,
        raw_reply_to_message: "raw.base.Message" = None
    ):
        if isinstance(message, raw.types.MessageEmpty):
            return Message(
                id=message.id,
                empty=True,
                business_connection_id=business_connection_id,
                raw=message,
                client=client,
            )

        from_id = utils.get_raw_peer_id(message.from_id)
        peer_id = utils.get_raw_peer_id(message.peer_id)
        user_id = from_id or peer_id

        if isinstance(message.from_id, raw.types.PeerUser) and isinstance(message.peer_id, raw.types.PeerUser):
            if from_id not in users or peer_id not in users:
                try:
                    r = await client.invoke(
                        raw.functions.users.GetUsers(
                            id=[
                                await client.resolve_peer(from_id),
                                await client.resolve_peer(peer_id)
                            ]
                        )
                    )
                except PeerIdInvalid:
                    pass
                else:
                    users.update({i.id: i for i in r})

        if isinstance(message, raw.types.MessageService):
            message_thread_id = None
            action = message.action

            text = None
            new_chat_members = None
            left_chat_member = None
            new_chat_title = None
            delete_chat_photo = None
            migrate_to_chat_id = None
            migrate_from_chat_id = None
            group_chat_created = None
            channel_chat_created = None
            new_chat_photo = None
            forum_topic_created = None
            forum_topic_closed = None
            forum_topic_reopened = None
            forum_topic_edited = None
            general_topic_hidden = None
            general_topic_unhidden = None
            video_chat_scheduled = None
            video_chat_started = None
            video_chat_ended = None
            video_chat_members_invited = None
            web_app_data = None
            gift_code = None
            giveaway_launched = None
            requested_chats = None
            successful_payment = None
            chat_ttl_period = None
            boosts_applied = None
            join_request_approved = None
            stars_amount = None

            service_type = None

            if isinstance(action, raw.types.MessageActionChatAddUser):
                new_chat_members = [types.User._parse(client, users[i]) for i in action.users]
                service_type = enums.MessageServiceType.NEW_CHAT_MEMBERS
            elif isinstance(action, raw.types.MessageActionChatJoinedByLink):
                new_chat_members = [types.User._parse(client, users[utils.get_raw_peer_id(message.from_id)])]
                service_type = enums.MessageServiceType.NEW_CHAT_MEMBERS
            elif isinstance(action, raw.types.MessageActionChatDeleteUser):
                left_chat_member = types.User._parse(client, users[action.user_id])
                service_type = enums.MessageServiceType.LEFT_CHAT_MEMBERS
            elif isinstance(action, raw.types.MessageActionChatEditTitle):
                new_chat_title = action.title
                service_type = enums.MessageServiceType.NEW_CHAT_TITLE
            elif isinstance(action, raw.types.MessageActionChatDeletePhoto):
                delete_chat_photo = True
                service_type = enums.MessageServiceType.DELETE_CHAT_PHOTO
            elif isinstance(action, raw.types.MessageActionChatMigrateTo):
                migrate_to_chat_id = action.channel_id
                service_type = enums.MessageServiceType.MIGRATE_TO_CHAT_ID
            elif isinstance(action, raw.types.MessageActionChannelMigrateFrom):
                migrate_from_chat_id = action.chat_id
                service_type = enums.MessageServiceType.MIGRATE_FROM_CHAT_ID
            elif isinstance(action, raw.types.MessageActionChatCreate):
                group_chat_created = True
                service_type = enums.MessageServiceType.GROUP_CHAT_CREATED
            elif isinstance(action, raw.types.MessageActionChannelCreate):
                channel_chat_created = True
                service_type = enums.MessageServiceType.CHANNEL_CHAT_CREATED
            elif isinstance(action, raw.types.MessageActionChatEditPhoto):
                new_chat_photo = types.Photo._parse(client, action.photo)
                service_type = enums.MessageServiceType.NEW_CHAT_PHOTO
            elif isinstance(action, raw.types.MessageActionCustomAction):
                text = action.message
                service_type = enums.MessageServiceType.CUSTOM_ACTION
            elif isinstance(action, raw.types.MessageActionTopicCreate):
                forum_topic_created = types.ForumTopicCreated._parse(message)
                service_type = enums.MessageServiceType.FORUM_TOPIC_CREATED
            elif isinstance(action, raw.types.MessageActionTopicEdit):
                if action.title:
                    forum_topic_edited = types.ForumTopicEdited._parse(action)
                    service_type = enums.MessageServiceType.FORUM_TOPIC_EDITED
                elif action.hidden:
                    general_topic_hidden = types.GeneralTopicHidden()
                    service_type = enums.MessageServiceType.GENERAL_TOPIC_HIDDEN
                elif action.closed:
                    forum_topic_closed = types.ForumTopicClosed()
                    service_type = enums.MessageServiceType.FORUM_TOPIC_CLOSED
                else:
                    if hasattr(action, "hidden") and action.hidden:
                        general_topic_unhidden = types.GeneralTopicUnhidden()
                        service_type = enums.MessageServiceType.GENERAL_TOPIC_UNHIDDEN
                    else:
                        forum_topic_reopened = types.ForumTopicReopened()
                        service_type = enums.MessageServiceType.FORUM_TOPIC_REOPENED
            elif isinstance(action, raw.types.MessageActionGroupCallScheduled):
                video_chat_scheduled = types.VideoChatScheduled._parse(action)
                service_type = enums.MessageServiceType.VIDEO_CHAT_SCHEDULED
            elif isinstance(action, raw.types.MessageActionGroupCall):
                if action.duration:
                    video_chat_ended = types.VideoChatEnded._parse(action)
                    service_type = enums.MessageServiceType.VIDEO_CHAT_ENDED
                else:
                    video_chat_started = types.VideoChatStarted()
                    service_type = enums.MessageServiceType.VIDEO_CHAT_STARTED
            elif isinstance(action, raw.types.MessageActionInviteToGroupCall):
                video_chat_members_invited = types.VideoChatMembersInvited._parse(client, action, users)
                service_type = enums.MessageServiceType.VIDEO_CHAT_MEMBERS_INVITED
            elif isinstance(action, raw.types.MessageActionWebViewDataSentMe):
                web_app_data = types.WebAppData._parse(action)
                service_type = enums.MessageServiceType.WEB_APP_DATA
            elif isinstance(action, raw.types.MessageActionGiveawayLaunch):
                giveaway_launched = True
                stars_amount = getattr(action, "stars", None)
                service_type = enums.MessageServiceType.GIVEAWAY_LAUNCH
            elif isinstance(action, raw.types.MessageActionGiftCode):
                gift_code = types.GiftCode._parse(client, action, chats)
                service_type = enums.MessageServiceType.GIFT_CODE
            elif isinstance(action, (raw.types.MessageActionRequestedPeer, raw.types.MessageActionRequestedPeerSentMe)):
                requested_chats = types.RequestedChats._parse(client, action)
                service_type = enums.MessageServiceType.REQUESTED_CHAT
            elif isinstance(action, (raw.types.MessageActionPaymentSent, raw.types.MessageActionPaymentSentMe)):
                successful_payment = types.SuccessfulPayment._parse(client, action)
                service_type = enums.MessageServiceType.SUCCESSFUL_PAYMENT
            elif isinstance(action, raw.types.MessageActionSetMessagesTTL):
                chat_ttl_period = action.period
                service_type = enums.MessageServiceType.CHAT_TTL_CHANGED
            elif isinstance(action, raw.types.MessageActionBoostApply):
                boosts_applied = action.boosts
                service_type = enums.MessageServiceType.BOOST_APPLY
            elif isinstance(action, raw.types.MessageActionChatJoinedByRequest):
                join_request_approved = True
                service_type = enums.MessageServiceType.JOIN_REQUEST_APPROVED

            from_user = types.User._parse(client, users.get(user_id, None))
            sender_chat = types.Chat._parse(client, message, users, chats, is_chat=False) if not from_user else None

            parsed_message = Message(
                id=message.id,
                message_thread_id=message_thread_id,
                date=utils.timestamp_to_datetime(message.date),
                chat=types.Chat._parse(client, message, users, chats, is_chat=True),
                from_user=from_user,
                sender_chat=sender_chat,
                service=service_type,
                text=text,
                new_chat_members=new_chat_members,
                left_chat_member=left_chat_member,
                new_chat_title=new_chat_title,
                new_chat_photo=new_chat_photo,
                delete_chat_photo=delete_chat_photo,
                migrate_to_chat_id=utils.get_channel_id(migrate_to_chat_id) if migrate_to_chat_id else None,
                migrate_from_chat_id=-migrate_from_chat_id if migrate_from_chat_id else None,
                group_chat_created=group_chat_created,
                channel_chat_created=channel_chat_created,
                forum_topic_created=forum_topic_created,
                forum_topic_closed=forum_topic_closed,
                forum_topic_reopened=forum_topic_reopened,
                forum_topic_edited=forum_topic_edited,
                general_topic_hidden=general_topic_hidden,
                general_topic_unhidden=general_topic_unhidden,
                video_chat_scheduled=video_chat_scheduled,
                video_chat_started=video_chat_started,
                video_chat_ended=video_chat_ended,
                video_chat_members_invited=video_chat_members_invited,
                web_app_data=web_app_data,
                giveaway_launched=giveaway_launched,
                gift_code=gift_code,
                stars_amount=stars_amount,
                requested_chats=requested_chats,
                successful_payment=successful_payment,
                chat_ttl_period=chat_ttl_period,
                boosts_applied=boosts_applied,
                join_request_approved=join_request_approved,
                business_connection_id=business_connection_id,
                raw=message,
                client=client
                # TODO: supergroup_chat_created
            )

            if isinstance(action, raw.types.MessageActionPinMessage):
                try:
                    parsed_message.pinned_message = await client.get_messages(
                        parsed_message.chat.id,
                        reply_to_message_ids=message.id,
                        replies=0
                    )

                    parsed_message.service = enums.MessageServiceType.PINNED_MESSAGE
                except (MessageIdsEmpty, ChannelPrivate):
                    pass
            elif isinstance(action, raw.types.MessageActionGameScore):
                parsed_message.game_high_score = types.GameHighScore._parse_action(client, message, users)

                if message.reply_to and replies:
                    try:
                        parsed_message.reply_to_message = await client.get_messages(
                            parsed_message.chat.id,
                            reply_to_message_ids=message.id,
                            replies=0
                        )

                        parsed_message.service = enums.MessageServiceType.GAME_HIGH_SCORE
                    except (MessageIdsEmpty, ChannelPrivate):
                        pass

            client.message_cache[(parsed_message.chat.id, parsed_message.id)] = parsed_message

            if message.reply_to and message.reply_to.forum_topic:
                if message.reply_to.reply_to_top_id:
                    parsed_message.message_thread_id = message.reply_to.reply_to_top_id
                else:
                    parsed_message.message_thread_id = message.reply_to.reply_to_msg_id or 1

            return parsed_message

        if isinstance(message, raw.types.Message):
            message_thread_id = None
            entities = [types.MessageEntity._parse(client, entity, users) for entity in message.entities]
            entities = types.List(filter(lambda x: x is not None, entities))

            forward_from = None
            forward_sender_name = None
            forward_from_chat = None
            forward_from_message_id = None
            forward_signature = None
            forward_date = None

            forward_header = message.fwd_from  # type: raw.types.MessageFwdHeader

            if forward_header:
                forward_date = utils.timestamp_to_datetime(forward_header.date)

                if forward_header.from_id:
                    raw_peer_id = utils.get_raw_peer_id(forward_header.from_id)
                    peer_id = utils.get_peer_id(forward_header.from_id)

                    if peer_id > 0:
                        forward_from = types.User._parse(client, users[raw_peer_id])
                    else:
                        forward_from_chat = types.Chat._parse_channel_chat(client, chats[raw_peer_id])
                        forward_from_message_id = forward_header.channel_post
                        forward_signature = forward_header.post_author
                elif forward_header.from_name:
                    forward_sender_name = forward_header.from_name

            photo = None
            location = None
            contact = None
            venue = None
            game = None
            giveaway = None
            giveaway_result = None
            invoice = None
            story = None
            audio = None
            voice = None
            animation = None
            video = None
            video_note = None
            sticker = None
            document = None
            web_page = None
            poll = None
            dice = None
            paid_media = None

            media = message.media
            media_type = None
            has_media_spoiler = None

            if media:
                if isinstance(media, raw.types.MessageMediaPhoto):
                    photo = types.Photo._parse(client, media.photo, media.ttl_seconds)
                    media_type = enums.MessageMediaType.PHOTO
                    has_media_spoiler = media.spoiler
                elif isinstance(media, raw.types.MessageMediaGeo):
                    location = types.Location._parse(client, media.geo)
                    media_type = enums.MessageMediaType.LOCATION
                elif isinstance(media, raw.types.MessageMediaContact):
                    contact = types.Contact._parse(client, media)
                    media_type = enums.MessageMediaType.CONTACT
                elif isinstance(media, raw.types.MessageMediaVenue):
                    venue = types.Venue._parse(client, media)
                    media_type = enums.MessageMediaType.VENUE
                elif isinstance(media, raw.types.MessageMediaGame):
                    game = types.Game._parse(client, message)
                    media_type = enums.MessageMediaType.GAME
                elif isinstance(media, raw.types.MessageMediaGiveaway):
                    giveaway = types.Giveaway._parse(client, media, chats)
                    media_type = enums.MessageMediaType.GIVEAWAY
                elif isinstance(media, raw.types.MessageMediaGiveawayResults):
                    giveaway_result = await types.GiveawayResult._parse(client, media, users, chats)
                    media_type = enums.MessageMediaType.GIVEAWAY_RESULT
                elif isinstance(media, raw.types.MessageMediaInvoice):
                    invoice = types.Invoice._parse(client, media)
                    media_type = enums.MessageMediaType.INVOICE
                elif isinstance(media, raw.types.MessageMediaStory):
                    if media.story:
                        story = await types.Story._parse(client, media.story, users, chats, media.peer)
                    elif client.me and not client.me.is_bot:
                        try:
                            story = await client.get_stories(utils.get_peer_id(media.peer), media.id)
                        except ChannelPrivate:
                            pass

                    if not story:
                        story = await types.Story._parse(client, media, users, chats, media.peer)

                    media_type = enums.MessageMediaType.STORY
                elif isinstance(media, raw.types.MessageMediaDocument):
                    doc = media.document

                    if isinstance(doc, raw.types.Document):
                        attributes = {type(i): i for i in doc.attributes}

                        file_name = getattr(
                            attributes.get(
                                raw.types.DocumentAttributeFilename, None
                            ), "file_name", None
                        )

                        if raw.types.DocumentAttributeAnimated in attributes:
                            video_attributes = attributes.get(raw.types.DocumentAttributeVideo, None)
                            animation = types.Animation._parse(client, doc, video_attributes, file_name)
                            media_type = enums.MessageMediaType.ANIMATION
                            has_media_spoiler = media.spoiler
                        elif raw.types.DocumentAttributeSticker in attributes:
                            sticker = await types.Sticker._parse(client, doc, attributes)
                            media_type = enums.MessageMediaType.STICKER
                        elif raw.types.DocumentAttributeVideo in attributes:
                            video_attributes = attributes[raw.types.DocumentAttributeVideo]

                            if video_attributes.round_message:
                                video_note = types.VideoNote._parse(client, doc, video_attributes, media.ttl_seconds)
                                media_type = enums.MessageMediaType.VIDEO_NOTE
                            else:
                                video = types.Video._parse(client, doc, video_attributes, file_name, media.ttl_seconds)
                                media_type = enums.MessageMediaType.VIDEO
                                has_media_spoiler = media.spoiler
                        elif raw.types.DocumentAttributeAudio in attributes:
                            audio_attributes = attributes[raw.types.DocumentAttributeAudio]

                            if audio_attributes.voice:
                                voice = types.Voice._parse(client, doc, audio_attributes, media.ttl_seconds)
                                media_type = enums.MessageMediaType.VOICE
                            else:
                                audio = types.Audio._parse(client, doc, audio_attributes, file_name)
                                media_type = enums.MessageMediaType.AUDIO
                        else:
                            document = types.Document._parse(client, doc, file_name)
                            media_type = enums.MessageMediaType.DOCUMENT
                elif isinstance(media, raw.types.MessageMediaWebPage):
                    if isinstance(media.webpage, raw.types.WebPage):
                        web_page = types.WebPage._parse(
                            client,
                            media.webpage,
                            getattr(media, "force_large_media", None),
                            getattr(media, "force_small_media", None),
                            getattr(media, "manual", None),
                            getattr(media, "safe", None)
                        )
                        media_type = enums.MessageMediaType.WEB_PAGE
                    else:
                        media = None
                elif isinstance(media, raw.types.MessageMediaPoll):
                    poll = types.Poll._parse(client, media)
                    media_type = enums.MessageMediaType.POLL
                elif isinstance(media, raw.types.MessageMediaDice):
                    dice = types.Dice._parse(client, media)
                    media_type = enums.MessageMediaType.DICE
                elif isinstance(media, raw.types.MessageMediaPaidMedia):
                    paid_media = types.PaidMediaInfo._parse(client, media)
                    media_type = enums.MessageMediaType.PAID_MEDIA
                else:
                    media = None

            reply_markup = message.reply_markup

            if reply_markup:
                if isinstance(reply_markup, raw.types.ReplyKeyboardForceReply):
                    reply_markup = types.ForceReply.read(reply_markup)
                elif isinstance(reply_markup, raw.types.ReplyKeyboardMarkup):
                    reply_markup = types.ReplyKeyboardMarkup.read(reply_markup)
                elif isinstance(reply_markup, raw.types.ReplyInlineMarkup):
                    reply_markup = types.InlineKeyboardMarkup.read(reply_markup)
                elif isinstance(reply_markup, raw.types.ReplyKeyboardHide):
                    reply_markup = types.ReplyKeyboardRemove.read(reply_markup)
                else:
                    reply_markup = None

            from_user = types.User._parse(client, users.get(user_id, None))
            sender_chat = types.Chat._parse(client, message, users, chats, is_chat=False) if not from_user else None

            reactions = types.MessageReactions._parse(client, message.reactions)

            parsed_message = Message(
                id=message.id,
                message_thread_id=message_thread_id,
                effect_id=getattr(message, "effect", None),
                date=utils.timestamp_to_datetime(message.date),
                chat=types.Chat._parse(client, message, users, chats, is_chat=True),
                from_user=from_user,
                sender_chat=sender_chat,
                text=(
                    Str(message.message).init(entities) or None
                    if media is None or web_page is not None
                    else None
                ),
                caption=(
                    Str(message.message).init(entities) or None
                    if media is not None and web_page is None
                    else None
                ),
                entities=(
                    entities or None
                    if media is None or web_page is not None
                    else None
                ),
                caption_entities=(
                    entities or None
                    if media is not None and web_page is None
                    else None
                ),
                author_signature=message.post_author,
                has_protected_content=message.noforwards,
                has_media_spoiler=has_media_spoiler,
                forward_from=forward_from,
                forward_sender_name=forward_sender_name,
                forward_from_chat=forward_from_chat,
                forward_from_message_id=forward_from_message_id,
                forward_signature=forward_signature,
                forward_date=forward_date,
                mentioned=message.mentioned,
                scheduled=is_scheduled,
                from_scheduled=message.from_scheduled,
                media=media_type,
                paid_media=paid_media,
                show_above_text=getattr(message, "invert_media", None),
                edit_date=utils.timestamp_to_datetime(message.edit_date),
                edit_hidden=message.edit_hide,
                media_group_id=message.grouped_id,
                photo=photo,
                location=location,
                contact=contact,
                venue=venue,
                audio=audio,
                voice=voice,
                animation=animation,
                game=game,
                giveaway=giveaway,
                giveaway_result=giveaway_result,
                invoice=invoice,
                story=story,
                video=video,
                video_note=video_note,
                sticker=sticker,
                document=document,
                web_page=web_page,
                poll=poll,
                dice=dice,
                views=message.views,
                forwards=message.forwards,
                sender_boost_count=getattr(message, "from_boosts_applied", None),
                via_bot=types.User._parse(client, users.get(message.via_bot_id, None)),
                outgoing=message.out,
                business_connection_id=business_connection_id,
                reply_markup=reply_markup,
                reactions=reactions,
                raw=message,
                client=client
            )

            if any((isinstance(entity, raw.types.MessageEntityBlockquote) for entity in message.entities)):
                parsed_message.quote = True

            if message.reply_to:
                if isinstance(message.reply_to, raw.types.MessageReplyHeader):
                    parsed_message.reply_to_message_id = getattr(message.reply_to, "reply_to_msg_id", None)
                    parsed_message.reply_to_top_message_id = getattr(message.reply_to, "reply_to_top_id", None)

                    if message.reply_to.forum_topic:
                        if message.reply_to.reply_to_top_id:
                            parsed_message.message_thread_id = message.reply_to.reply_to_top_id
                        else:
                            parsed_message.message_thread_id = message.reply_to.reply_to_msg_id or 1

                        if topics:
                            parsed_message.topic = types.ForumTopic._parse(client, topics.get(parsed_message.message_thread_id), users=users, chats=chats)
                    elif message.reply_to.quote:
                        quote_entities = [types.MessageEntity._parse(client, entity, users) for entity in message.reply_to.quote_entities]
                        quote_entities = types.List(filter(lambda x: x is not None, quote_entities))

                        parsed_message.quote = message.reply_to.quote
                        parsed_message.quote_text = (
                            Str(message.reply_to.quote_text).init(quote_entities) or None
                            if media is None or web_page is not None
                            else None
                        )
                        parsed_message.quote_entities = (
                            quote_entities or None
                            if media is None or web_page is not None
                            else None
                        )
                elif isinstance(message.reply_to, raw.types.MessageReplyStoryHeader):
                    parsed_message.reply_to_story_id = message.reply_to.story_id
                    parsed_message.reply_to_story_user_id = utils.get_peer_id(message.reply_to.peer)

                if replies:
                    if raw_reply_to_message:
                        parsed_message.reply_to_message = await types.Message._parse(
                            client,
                            raw_reply_to_message,
                            users,
                            chats,
                            business_connection_id=business_connection_id,
                            replies=0
                        )
                    else:
                        if isinstance(message.reply_to, raw.types.MessageReplyHeader):
                            if message.reply_to.reply_to_peer_id:
                                key = (utils.get_peer_id(message.reply_to.reply_to_peer_id), message.reply_to.reply_to_msg_id)
                                reply_to_params = {"chat_id": key[0], 'message_ids': key[1]}
                            else:
                                key = (parsed_message.chat.id, parsed_message.reply_to_message_id)
                                reply_to_params = {'chat_id': key[0], 'reply_to_message_ids': message.id}

                            reply_to_message = client.message_cache[key]

                            if not reply_to_message:
                                try:
                                    reply_to_message = await client.get_messages(
                                        replies=replies - 1,
                                        **reply_to_params
                                    )
                                except (ChannelPrivate, MessageIdsEmpty):
                                    pass

                            parsed_message.reply_to_message = reply_to_message
                        elif isinstance(message.reply_to, raw.types.MessageReplyStoryHeader):
                            if client.me and not client.me.is_bot:
                                parsed_message.reply_to_story = await client.get_stories(
                                    utils.get_peer_id(message.reply_to.peer),
                                    message.reply_to.story_id
                                )

            if not parsed_message.topic and parsed_message.chat.is_forum and client.me and not client.me.is_bot:
                try:
                    parsed_message.topic = await client.get_forum_topics_by_id(
                        chat_id=parsed_message.chat.id,
                        topic_ids=parsed_message.message_thread_id or 1
                    )
                except (ChannelPrivate, ChannelForumMissing):
                    pass

            if not parsed_message.poll:  # Do not cache poll messages
                client.message_cache[(parsed_message.chat.id, parsed_message.id)] = parsed_message

            return parsed_message

    @property
    def link(self) -> str:
        if (
            self.chat.type in (enums.ChatType.GROUP, enums.ChatType.SUPERGROUP, enums.ChatType.CHANNEL)
            and self.chat.username
        ):
            return f"https://t.me/{self.chat.username}/{self.id}"
        else:
            return f"https://t.me/c/{utils.get_channel_id(self.chat.id)}/{self.id}"

    async def get_media_group(self) -> List["types.Message"]:
        """Bound method *get_media_group* of :obj:`~pyrogram.types.Message`.

        Use as a shortcut for:

        .. code-block:: python

            await client.get_media_group(
                chat_id=message.chat.id,
                message_id=message.id
            )

        Example:
            .. code-block:: python

                await message.get_media_group()

        Returns:
            List of :obj:`~pyrogram.types.Message`: On success, a list of messages of the media group is returned.

        Raises:
            ValueError: In case the passed message id doesn't belong to a media group.
        """

        return await self._client.get_media_group(
            chat_id=self.chat.id,
            message_id=self.id
        )

    async def reply_text(
        self,
        text: str,
        quote: bool = None,
        parse_mode: Optional["enums.ParseMode"] = None,
        entities: List["types.MessageEntity"] = None,
        disable_web_page_preview: bool = None,
        disable_notification: bool = None,
        message_thread_id: int = None,
        effect_id: int = None,
        show_above_text: bool = None,
        reply_to_message_id: int = None,
        quote_text: str = None,
        quote_entities: List["types.MessageEntity"] = None,
        schedule_date: datetime = None,
        protect_content: bool = None,
        business_connection_id: str = None,
        reply_markup=None
    ) -> "Message":
        """Bound method *reply_text* of :obj:`~pyrogram.types.Message`.

        An alias exists as *reply*.

        Use as a shortcut for:

        .. code-block:: python

            await client.send_message(
                chat_id=message.chat.id,
                text="hello",
                reply_to_message_id=message.id
            )

        Example:
            .. code-block:: python

                await message.reply_text("hello", quote=True)

        Parameters:
            text (``str``):
                Text of the message to be sent.

            quote (``bool``, *optional*):
                If ``True``, the message will be sent as a reply to this message.
                If *reply_to_message_id* is passed, this parameter will be ignored.
                Defaults to ``True`` in group chats and ``False`` in private chats.

            parse_mode (:obj:`~pyrogram.enums.ParseMode`, *optional*):
                By default, texts are parsed using both Markdown and HTML styles.
                You can combine both syntaxes together.

            entities (List of :obj:`~pyrogram.types.MessageEntity`):
                List of special entities that appear in message text, which can be specified instead of *parse_mode*.

            disable_web_page_preview (``bool``, *optional*):
                Disables link previews for links in this message.

            disable_notification (``bool``, *optional*):
                Sends the message silently.
                Users will receive a notification with no sound.

            message_thread_id (``int``, *optional*):
                Unique identifier of a message thread to which the message belongs.
                For supergroups only.

            effect_id (``int``, *optional*):
                Unique identifier of the message effect.
                For private chats only.

            show_above_text (``bool``, *optional*):
                If True, link preview will be shown above the message text.
                Otherwise, the link preview will be shown below the message text.

            reply_to_message_id (``int``, *optional*):
                If the message is a reply, ID of the original message.

            quote_text (``str``):
                Text of the quote to be sent.

            quote_entities (List of :obj:`~pyrogram.types.MessageEntity`):
                List of special entities that appear in quote text, which can be specified instead of *parse_mode*.

            schedule_date (:py:obj:`~datetime.datetime`, *optional*):
                Date when the message will be automatically sent.

            protect_content (``bool``, *optional*):
                Protects the contents of the sent message from forwarding and saving.

            business_connection_id (``str``, *optional*):
                Unique identifier of the business connection on behalf of which the message will be sent.

            reply_markup (:obj:`~pyrogram.types.InlineKeyboardMarkup` | :obj:`~pyrogram.types.ReplyKeyboardMarkup` | :obj:`~pyrogram.types.ReplyKeyboardRemove` | :obj:`~pyrogram.types.ForceReply`, *optional*):
                Additional interface options. An object for an inline keyboard, custom reply keyboard,
                instructions to remove reply keyboard or to force a reply from the user.

        Returns:
            On success, the sent Message is returned.

        Raises:
            RPCError: In case of a Telegram RPC error.
        """
        if quote is None:
            quote = self.chat.type != enums.ChatType.PRIVATE

        if reply_to_message_id is None and quote:
            reply_to_message_id = self.id

        if message_thread_id is None:
            message_thread_id = self.message_thread_id

        if business_connection_id is None:
            business_connection_id = self.business_connection_id

        return await self._client.send_message(
            chat_id=self.chat.id,
            text=text,
            parse_mode=parse_mode,
            entities=entities,
            disable_web_page_preview=disable_web_page_preview,
            disable_notification=disable_notification,
            message_thread_id=message_thread_id,
            effect_id=effect_id,
            show_above_text=show_above_text,
            reply_to_message_id=reply_to_message_id,
            quote_text=quote_text,
            quote_entities=quote_entities,
            schedule_date=schedule_date,
            protect_content=protect_content,
            business_connection_id=business_connection_id,
            reply_markup=reply_markup
        )

    reply = reply_text

    async def reply_animation(
        self,
        animation: Union[str, BinaryIO],
        quote: bool = None,
        caption: str = "",
        parse_mode: Optional["enums.ParseMode"] = None,
        caption_entities: List["types.MessageEntity"] = None,
        has_spoiler: bool = None,
        duration: int = 0,
        width: int = 0,
        height: int = 0,
        thumb: str = None,
        disable_notification: bool = None,
        business_connection_id: str = None,
        reply_markup: Union[
            "types.InlineKeyboardMarkup",
            "types.ReplyKeyboardMarkup",
            "types.ReplyKeyboardRemove",
            "types.ForceReply"
        ] = None,
        message_thread_id: int = None,
        effect_id: int = None,
        reply_to_message_id: int = None,
        quote_text: str = None,
        quote_entities: List["types.MessageEntity"] = None,
        progress: Callable = None,
        progress_args: tuple = ()
    ) -> "Message":
        """Bound method *reply_animation* :obj:`~pyrogram.types.Message`.

        Use as a shortcut for:

        .. code-block:: python

            await client.send_animation(
                chat_id=message.chat.id,
                animation=animation
            )

        Example:
            .. code-block:: python

                await message.reply_animation(animation)

        Parameters:
            animation (``str``):
                Animation to send.
                Pass a file_id as string to send an animation that exists on the Telegram servers,
                pass an HTTP URL as a string for Telegram to get an animation from the Internet, or
                pass a file path as string to upload a new animation that exists on your local machine.

            quote (``bool``, *optional*):
                If ``True``, the message will be sent as a reply to this message.
                If *reply_to_message_id* is passed, this parameter will be ignored.
                Defaults to ``True`` in group chats and ``False`` in private chats.

            caption (``str``, *optional*):
                Animation caption, 0-1024 characters.

            parse_mode (:obj:`~pyrogram.enums.ParseMode`, *optional*):
                By default, texts are parsed using both Markdown and HTML styles.
                You can combine both syntaxes together.

            caption_entities (List of :obj:`~pyrogram.types.MessageEntity`):
                List of special entities that appear in the caption, which can be specified instead of *parse_mode*.

            has_spoiler (``bool``, *optional*):
                Pass True if the animation needs to be covered with a spoiler animation.

            duration (``int``, *optional*):
                Duration of sent animation in seconds.

            width (``int``, *optional*):
                Animation width.

            height (``int``, *optional*):
                Animation height.

            thumb (``str``, *optional*):
                Thumbnail of the animation file sent.
                The thumbnail should be in JPEG format and less than 200 KB in size.
                A thumbnail's width and height should not exceed 320 pixels.
                Thumbnails can't be reused and can be only uploaded as a new file.

            disable_notification (``bool``, *optional*):
                Sends the message silently.
                Users will receive a notification with no sound.

            message_thread_id (``int``, *optional*):
                Unique identifier of a message thread to which the message belongs.
                For supergroups only.

            effect_id (``int``, *optional*):
                Unique identifier of the message effect.
                For private chats only.

            reply_to_message_id (``int``, *optional*):
                If the message is a reply, ID of the original message.

            quote_text (``str``):
                Text of the quote to be sent.

            quote_entities (List of :obj:`~pyrogram.types.MessageEntity`):
                List of special entities that appear in quote text, which can be specified instead of *parse_mode*.

            business_connection_id (``str``, *optional*):
                Unique identifier of the business connection on behalf of which the message will be sent.

            reply_markup (:obj:`~pyrogram.types.InlineKeyboardMarkup` | :obj:`~pyrogram.types.ReplyKeyboardMarkup` | :obj:`~pyrogram.types.ReplyKeyboardRemove` | :obj:`~pyrogram.types.ForceReply`, *optional*):
                Additional interface options. An object for an inline keyboard, custom reply keyboard,
                instructions to remove reply keyboard or to force a reply from the user.

            progress (``Callable``, *optional*):
                Pass a callback function to view the file transmission progress.
                The function must take *(current, total)* as positional arguments (look at Other Parameters below for a
                detailed description) and will be called back each time a new file chunk has been successfully
                transmitted.

            progress_args (``tuple``, *optional*):
                Extra custom arguments for the progress callback function.
                You can pass anything you need to be available in the progress callback scope; for example, a Message
                object or a Client instance in order to edit the message with the updated progress status.

        Other Parameters:
            current (``int``):
                The amount of bytes transmitted so far.

            total (``int``):
                The total size of the file.

            *args (``tuple``, *optional*):
                Extra custom arguments as defined in the ``progress_args`` parameter.
                You can either keep ``*args`` or add every single extra argument in your function signature.

        Returns:
            On success, the sent :obj:`~pyrogram.types.Message` is returned.
            In case the upload is deliberately stopped with :meth:`~pyrogram.Client.stop_transmission`, None is returned
            instead.

        Raises:
            RPCError: In case of a Telegram RPC error.
        """
        if quote is None:
            quote = self.chat.type != enums.ChatType.PRIVATE

        if reply_to_message_id is None and quote:
            reply_to_message_id = self.id

        if message_thread_id is None:
            message_thread_id = self.message_thread_id

        if business_connection_id is None:
            business_connection_id = self.business_connection_id

        return await self._client.send_animation(
            chat_id=self.chat.id,
            animation=animation,
            caption=caption,
            parse_mode=parse_mode,
            caption_entities=caption_entities,
            has_spoiler=has_spoiler,
            duration=duration,
            width=width,
            height=height,
            thumb=thumb,
            disable_notification=disable_notification,
            message_thread_id=message_thread_id,
            effect_id=effect_id,
            reply_to_message_id=reply_to_message_id,
            quote_text=quote_text,
            quote_entities=quote_entities,
            business_connection_id=business_connection_id,
            reply_markup=reply_markup,
            progress=progress,
            progress_args=progress_args
        )

    async def reply_audio(
        self,
        audio: Union[str, BinaryIO],
        quote: bool = None,
        caption: str = "",
        parse_mode: Optional["enums.ParseMode"] = None,
        caption_entities: List["types.MessageEntity"] = None,
        duration: int = 0,
        performer: str = None,
        title: str = None,
        thumb: str = None,
        disable_notification: bool = None,
        message_thread_id: int = None,
        effect_id: int = None,
        reply_to_message_id: int = None,
        quote_text: str = None,
        quote_entities: List["types.MessageEntity"] = None,
        business_connection_id: str = None,
        reply_markup: Union[
            "types.InlineKeyboardMarkup",
            "types.ReplyKeyboardMarkup",
            "types.ReplyKeyboardRemove",
            "types.ForceReply"
        ] = None,
        progress: Callable = None,
        progress_args: tuple = ()
    ) -> "Message":
        """Bound method *reply_audio* of :obj:`~pyrogram.types.Message`.

        Use as a shortcut for:

        .. code-block:: python

            await client.send_audio(
                chat_id=message.chat.id,
                audio=audio
            )

        Example:
            .. code-block:: python

                await message.reply_audio(audio)

        Parameters:
            audio (``str``):
                Audio file to send.
                Pass a file_id as string to send an audio file that exists on the Telegram servers,
                pass an HTTP URL as a string for Telegram to get an audio file from the Internet, or
                pass a file path as string to upload a new audio file that exists on your local machine.

            quote (``bool``, *optional*):
                If ``True``, the message will be sent as a reply to this message.
                If *reply_to_message_id* is passed, this parameter will be ignored.
                Defaults to ``True`` in group chats and ``False`` in private chats.

            caption (``str``, *optional*):
                Audio caption, 0-1024 characters.

            parse_mode (:obj:`~pyrogram.enums.ParseMode`, *optional*):
                By default, texts are parsed using both Markdown and HTML styles.
                You can combine both syntaxes together.

            caption_entities (List of :obj:`~pyrogram.types.MessageEntity`):
                List of special entities that appear in the caption, which can be specified instead of *parse_mode*.

            duration (``int``, *optional*):
                Duration of the audio in seconds.

            performer (``str``, *optional*):
                Performer.

            title (``str``, *optional*):
                Track name.

            thumb (``str``, *optional*):
                Thumbnail of the music file album cover.
                The thumbnail should be in JPEG format and less than 200 KB in size.
                A thumbnail's width and height should not exceed 320 pixels.
                Thumbnails can't be reused and can be only uploaded as a new file.

            disable_notification (``bool``, *optional*):
                Sends the message silently.
                Users will receive a notification with no sound.

            message_thread_id (``int``, *optional*):
                Unique identifier of a message thread to which the message belongs.
                For supergroups only.

            effect_id (``int``, *optional*):
                Unique identifier of the message effect.
                For private chats only.

            reply_to_message_id (``int``, *optional*):
                If the message is a reply, ID of the original message.

            quote_text (``str``):
                Text of the quote to be sent.

            quote_entities (List of :obj:`~pyrogram.types.MessageEntity`):
                List of special entities that appear in quote text, which can be specified instead of *parse_mode*.

            business_connection_id (``str``, *optional*):
                Unique identifier of the business connection on behalf of which the message will be sent.

            reply_markup (:obj:`~pyrogram.types.InlineKeyboardMarkup` | :obj:`~pyrogram.types.ReplyKeyboardMarkup` | :obj:`~pyrogram.types.ReplyKeyboardRemove` | :obj:`~pyrogram.types.ForceReply`, *optional*):
                Additional interface options. An object for an inline keyboard, custom reply keyboard,
                instructions to remove reply keyboard or to force a reply from the user.

            progress (``Callable``, *optional*):
                Pass a callback function to view the file transmission progress.
                The function must take *(current, total)* as positional arguments (look at Other Parameters below for a
                detailed description) and will be called back each time a new file chunk has been successfully
                transmitted.

            progress_args (``tuple``, *optional*):
                Extra custom arguments for the progress callback function.
                You can pass anything you need to be available in the progress callback scope; for example, a Message
                object or a Client instance in order to edit the message with the updated progress status.

        Other Parameters:
            current (``int``):
                The amount of bytes transmitted so far.

            total (``int``):
                The total size of the file.

            *args (``tuple``, *optional*):
                Extra custom arguments as defined in the ``progress_args`` parameter.
                You can either keep ``*args`` or add every single extra argument in your function signature.

        Returns:
            On success, the sent :obj:`~pyrogram.types.Message` is returned.
            In case the upload is deliberately stopped with :meth:`~pyrogram.Client.stop_transmission`, None is returned
            instead.

        Raises:
            RPCError: In case of a Telegram RPC error.
        """
        if quote is None:
            quote = self.chat.type != enums.ChatType.PRIVATE

        if reply_to_message_id is None and quote:
            reply_to_message_id = self.id

        if message_thread_id is None:
            message_thread_id = self.message_thread_id

        if business_connection_id is None:
            business_connection_id = self.business_connection_id

        return await self._client.send_audio(
            chat_id=self.chat.id,
            audio=audio,
            caption=caption,
            parse_mode=parse_mode,
            caption_entities=caption_entities,
            duration=duration,
            performer=performer,
            title=title,
            thumb=thumb,
            disable_notification=disable_notification,
            message_thread_id=message_thread_id,
            effect_id=effect_id,
            reply_to_message_id=reply_to_message_id,
            quote_text=quote_text,
            quote_entities=quote_entities,
            business_connection_id=business_connection_id,
            reply_markup=reply_markup,
            progress=progress,
            progress_args=progress_args
        )

    async def reply_cached_media(
        self,
        file_id: str,
        quote: bool = None,
        caption: str = "",
        parse_mode: Optional["enums.ParseMode"] = None,
        caption_entities: List["types.MessageEntity"] = None,
        disable_notification: bool = None,
        message_thread_id: int = None,
        reply_to_message_id: int = None,
        quote_text: str = None,
        quote_entities: List["types.MessageEntity"] = None,
        business_connection_id: str = None,
        reply_markup: Union[
            "types.InlineKeyboardMarkup",
            "types.ReplyKeyboardMarkup",
            "types.ReplyKeyboardRemove",
            "types.ForceReply"
        ] = None
    ) -> "Message":
        """Bound method *reply_cached_media* of :obj:`~pyrogram.types.Message`.

        Use as a shortcut for:

        .. code-block:: python

            await client.send_cached_media(
                chat_id=message.chat.id,
                file_id=file_id
            )

        Example:
            .. code-block:: python

                await message.reply_cached_media(file_id)

        Parameters:
            file_id (``str``):
                Media to send.
                Pass a file_id as string to send a media that exists on the Telegram servers.

            quote (``bool``, *optional*):
                If ``True``, the message will be sent as a reply to this message.
                If *reply_to_message_id* is passed, this parameter will be ignored.
                Defaults to ``True`` in group chats and ``False`` in private chats.

            caption (``bool``, *optional*):
                Media caption, 0-1024 characters.

            parse_mode (:obj:`~pyrogram.enums.ParseMode`, *optional*):
                By default, texts are parsed using both Markdown and HTML styles.
                You can combine both syntaxes together.

            caption_entities (List of :obj:`~pyrogram.types.MessageEntity`):
                List of special entities that appear in the caption, which can be specified instead of *parse_mode*.

            disable_notification (``bool``, *optional*):
                Sends the message silently.
                Users will receive a notification with no sound.

            message_thread_id (``int``, *optional*):
                Unique identifier of a message thread to which the message belongs.
                For supergroups only.

            reply_to_message_id (``int``, *optional*):
                If the message is a reply, ID of the original message.

            quote_text (``str``):
                Text of the quote to be sent.

            quote_entities (List of :obj:`~pyrogram.types.MessageEntity`):
                List of special entities that appear in quote text, which can be specified instead of *parse_mode*.

            business_connection_id (``str``, *optional*):
                Unique identifier of the business connection on behalf of which the message will be sent.

            reply_markup (:obj:`~pyrogram.types.InlineKeyboardMarkup` | :obj:`~pyrogram.types.ReplyKeyboardMarkup` | :obj:`~pyrogram.types.ReplyKeyboardRemove` | :obj:`~pyrogram.types.ForceReply`, *optional*):
                Additional interface options. An object for an inline keyboard, custom reply keyboard,
                instructions to remove reply keyboard or to force a reply from the user.

        Returns:
            On success, the sent :obj:`~pyrogram.types.Message` is returned.

        Raises:
            RPCError: In case of a Telegram RPC error.
        """
        if quote is None:
            quote = self.chat.type != enums.ChatType.PRIVATE

        if reply_to_message_id is None and quote:
            reply_to_message_id = self.id

        if message_thread_id is None:
            message_thread_id = self.message_thread_id

        if business_connection_id is None:
            business_connection_id = self.business_connection_id

        return await self._client.send_cached_media(
            chat_id=self.chat.id,
            file_id=file_id,
            caption=caption,
            parse_mode=parse_mode,
            caption_entities=caption_entities,
            disable_notification=disable_notification,
            message_thread_id=message_thread_id,
            reply_to_message_id=reply_to_message_id,
            quote_text=quote_text,
            quote_entities=quote_entities,
            business_connection_id=business_connection_id,
            reply_markup=reply_markup
        )

    async def reply_chat_action(
        self,
        action: "enums.ChatAction",
        business_connection_id: str = None
    ) -> bool:
        """Bound method *reply_chat_action* of :obj:`~pyrogram.types.Message`.

        Use as a shortcut for:

        .. code-block:: python

            from pyrogram import enums

            await client.send_chat_action(
                chat_id=message.chat.id,
                action=enums.ChatAction.TYPING
            )

        Example:
            .. code-block:: python

                from pyrogram import enums

                await message.reply_chat_action(enums.ChatAction.TYPING)

        Parameters:
            action (:obj:`~pyrogram.enums.ChatAction`):
                Type of action to broadcast.

            business_connection_id (``str``, *optional*):
                Unique identifier of the business connection on behalf of which the message will be sent.

        Returns:
            ``bool``: On success, True is returned.

        Raises:
            RPCError: In case of a Telegram RPC error.
            ValueError: In case the provided string is not a valid chat action.
        """
        if business_connection_id is None:
            business_connection_id = self.business_connection_id

        return await self._client.send_chat_action(
            chat_id=self.chat.id,
            action=action,
            business_connection_id=business_connection_id
        )

    async def reply_contact(
        self,
        phone_number: str,
        first_name: str,
        quote: bool = None,
        last_name: str = "",
        vcard: str = "",
        disable_notification: bool = None,
        message_thread_id: int = None,
        effect_id: int = None,
        reply_to_message_id: int = None,
        quote_text: str = None,
        parse_mode: Optional["enums.ParseMode"] = None,
        quote_entities: List["types.MessageEntity"] = None,
        business_connection_id: str = None,
        reply_markup: Union[
            "types.InlineKeyboardMarkup",
            "types.ReplyKeyboardMarkup",
            "types.ReplyKeyboardRemove",
            "types.ForceReply"
        ] = None
    ) -> "Message":
        """Bound method *reply_contact* of :obj:`~pyrogram.types.Message`.

        Use as a shortcut for:

        .. code-block:: python

            await client.send_contact(
                chat_id=message.chat.id,
                phone_number=phone_number,
                first_name=first_name
            )

        Example:
            .. code-block:: python

                await message.reply_contact("+1-123-456-7890", "Name")

        Parameters:
            phone_number (``str``):
                Contact's phone number.

            first_name (``str``):
                Contact's first name.

            quote (``bool``, *optional*):
                If ``True``, the message will be sent as a reply to this message.
                If *reply_to_message_id* is passed, this parameter will be ignored.
                Defaults to ``True`` in group chats and ``False`` in private chats.

            last_name (``str``, *optional*):
                Contact's last name.

            vcard (``str``, *optional*):
                Additional data about the contact in the form of a vCard, 0-2048 bytes

            disable_notification (``bool``, *optional*):
                Sends the message silently.
                Users will receive a notification with no sound.

            message_thread_id (``int``, *optional*):
                Unique identifier of a message thread to which the message belongs.
                For supergroups only.

            effect_id (``int``, *optional*):
                Unique identifier of the message effect.
                For private chats only.

            reply_to_message_id (``int``, *optional*):
                If the message is a reply, ID of the original message.

            quote_text (``str``):
                Text of the quote to be sent.

            parse_mode (:obj:`~pyrogram.enums.ParseMode`, *optional*):
                By default, texts are parsed using both Markdown and HTML styles.
                You can combine both syntaxes together.

            quote_entities (List of :obj:`~pyrogram.types.MessageEntity`):
                List of special entities that appear in quote text, which can be specified instead of *parse_mode*.

            business_connection_id (``str``, *optional*):
                Unique identifier of the business connection on behalf of which the message will be sent.

            reply_markup (:obj:`~pyrogram.types.InlineKeyboardMarkup` | :obj:`~pyrogram.types.ReplyKeyboardMarkup` | :obj:`~pyrogram.types.ReplyKeyboardRemove` | :obj:`~pyrogram.types.ForceReply`, *optional*):
                Additional interface options. An object for an inline keyboard, custom reply keyboard,
                instructions to remove reply keyboard or to force a reply from the user.

        Returns:
            On success, the sent :obj:`~pyrogram.types.Message` is returned.

        Raises:
            RPCError: In case of a Telegram RPC error.
        """
        if quote is None:
            quote = self.chat.type != enums.ChatType.PRIVATE

        if reply_to_message_id is None and quote:
            reply_to_message_id = self.id

        if message_thread_id is None:
            message_thread_id = self.message_thread_id

        if business_connection_id is None:
            business_connection_id = self.business_connection_id

        return await self._client.send_contact(
            chat_id=self.chat.id,
            phone_number=phone_number,
            first_name=first_name,
            last_name=last_name,
            vcard=vcard,
            disable_notification=disable_notification,
            message_thread_id=message_thread_id,
            effect_id=effect_id,
            reply_to_message_id=reply_to_message_id,
            quote_text=quote_text,
            parse_mode=parse_mode,
            quote_entities=quote_entities,
            business_connection_id=business_connection_id,
            reply_markup=reply_markup
        )

    async def reply_document(
        self,
        document: Union[str, BinaryIO],
        quote: bool = None,
        thumb: Union[str, BinaryIO] = None,
        caption: str = "",
        parse_mode: Optional["enums.ParseMode"] = None,
        caption_entities: List["types.MessageEntity"] = None,
        file_name: str = None,
        force_document: bool = None,
        disable_notification: bool = None,
        message_thread_id: int = None,
        effect_id: int = None,
        reply_to_message_id: int = None,
        quote_text: str = None,
        quote_entities: List["types.MessageEntity"] = None,
        schedule_date: datetime = None,
        protect_content: bool = None,
        business_connection_id: str = None,
        reply_markup: Union[
            "types.InlineKeyboardMarkup",
            "types.ReplyKeyboardMarkup",
            "types.ReplyKeyboardRemove",
            "types.ForceReply"
        ] = None,
        progress: Callable = None,
        progress_args: tuple = ()
    ) -> "Message":
        """Bound method *reply_document* of :obj:`~pyrogram.types.Message`.

        Use as a shortcut for:

        .. code-block:: python

            await client.send_document(
                chat_id=message.chat.id,
                document=document
            )

        Example:
            .. code-block:: python

                await message.reply_document(document)

        Parameters:
            document (``str``):
                File to send.
                Pass a file_id as string to send a file that exists on the Telegram servers,
                pass an HTTP URL as a string for Telegram to get a file from the Internet, or
                pass a file path as string to upload a new file that exists on your local machine.

            quote (``bool``, *optional*):
                If ``True``, the message will be sent as a reply to this message.
                If *reply_to_message_id* is passed, this parameter will be ignored.
                Defaults to ``True`` in group chats and ``False`` in private chats.

            thumb (``str`` | ``BinaryIO``, *optional*):
                Thumbnail of the file sent.
                The thumbnail should be in JPEG format and less than 200 KB in size.
                A thumbnail's width and height should not exceed 320 pixels.
                Thumbnails can't be reused and can be only uploaded as a new file.

            caption (``str``, *optional*):
                Document caption, 0-1024 characters.

            parse_mode (:obj:`~pyrogram.enums.ParseMode`, *optional*):
                By default, texts are parsed using both Markdown and HTML styles.
                You can combine both syntaxes together.

            caption_entities (List of :obj:`~pyrogram.types.MessageEntity`):
                List of special entities that appear in the caption, which can be specified instead of *parse_mode*.

            file_name (``str``, *optional*):
                File name of the document sent.
                Defaults to file's path basename.

            force_document (``bool``, *optional*):
                Pass True to force sending files as document. Useful for video files that need to be sent as
                document messages instead of video messages.
                Defaults to False.

            disable_notification (``bool``, *optional*):
                Sends the message silently.
                Users will receive a notification with no sound.

            message_thread_id (``int``, *optional*):
                Unique identifier of a message thread to which the message belongs.
                For supergroups only.

            effect_id (``int``, *optional*):
                Unique identifier of the message effect.
                For private chats only.

            reply_to_message_id (``int``, *optional*):
                If the message is a reply, ID of the original message.

            quote_text (``str``):
                Text of the quote to be sent.

            parse_mode (:obj:`~pyrogram.enums.ParseMode`, *optional*):
                By default, texts are parsed using both Markdown and HTML styles.
                You can combine both syntaxes together.

            quote_entities (List of :obj:`~pyrogram.types.MessageEntity`):
                List of special entities that appear in quote text, which can be specified instead of *parse_mode*.

            schedule_date (:py:obj:`~datetime.datetime`, *optional*):
                Date when the message will be automatically sent.

            protect_content (``bool``, *optional*):
                Protects the contents of the sent message from forwarding and saving.

            business_connection_id (``str``, *optional*):
                Unique identifier of the business connection on behalf of which the message will be sent.

            reply_markup (:obj:`~pyrogram.types.InlineKeyboardMarkup` | :obj:`~pyrogram.types.ReplyKeyboardMarkup` | :obj:`~pyrogram.types.ReplyKeyboardRemove` | :obj:`~pyrogram.types.ForceReply`, *optional*):
                Additional interface options. An object for an inline keyboard, custom reply keyboard,
                instructions to remove reply keyboard or to force a reply from the user.

            progress (``Callable``, *optional*):
                Pass a callback function to view the file transmission progress.
                The function must take *(current, total)* as positional arguments (look at Other Parameters below for a
                detailed description) and will be called back each time a new file chunk has been successfully
                transmitted.

            progress_args (``tuple``, *optional*):
                Extra custom arguments for the progress callback function.
                You can pass anything you need to be available in the progress callback scope; for example, a Message
                object or a Client instance in order to edit the message with the updated progress status.

        Other Parameters:
            current (``int``):
                The amount of bytes transmitted so far.

            total (``int``):
                The total size of the file.

            *args (``tuple``, *optional*):
                Extra custom arguments as defined in the ``progress_args`` parameter.
                You can either keep ``*args`` or add every single extra argument in your function signature.

        Returns:
            On success, the sent :obj:`~pyrogram.types.Message` is returned.
            In case the upload is deliberately stopped with :meth:`~pyrogram.Client.stop_transmission`, None is returned
            instead.

        Raises:
            RPCError: In case of a Telegram RPC error.
        """
        if quote is None:
            quote = self.chat.type != enums.ChatType.PRIVATE

        if reply_to_message_id is None and quote:
            reply_to_message_id = self.id

        if message_thread_id is None:
            message_thread_id = self.message_thread_id

        if business_connection_id is None:
            business_connection_id = self.business_connection_id

        return await self._client.send_document(
            chat_id=self.chat.id,
            document=document,
            thumb=thumb,
            caption=caption,
            parse_mode=parse_mode,
            caption_entities=caption_entities,
            file_name=file_name,
            force_document=force_document,
            disable_notification=disable_notification,
            message_thread_id=message_thread_id,
            effect_id=effect_id,
            reply_to_message_id=reply_to_message_id,
            quote_text=quote_text,
            quote_entities=quote_entities,
            schedule_date=schedule_date,
            protect_content=protect_content,
            business_connection_id=business_connection_id,
            reply_markup=reply_markup,
            progress=progress,
            progress_args=progress_args
        )

    async def reply_game(
        self,
        game_short_name: str,
        quote: bool = None,
        disable_notification: bool = None,
        message_thread_id: int = None,
        effect_id: int = None,
        reply_to_message_id: int = None,
        business_connection_id: str = None,
        reply_markup: Union[
            "types.InlineKeyboardMarkup",
            "types.ReplyKeyboardMarkup",
            "types.ReplyKeyboardRemove",
            "types.ForceReply"
        ] = None
    ) -> "Message":
        """Bound method *reply_game* of :obj:`~pyrogram.types.Message`.

        Use as a shortcut for:

        .. code-block:: python

            await client.send_game(
                chat_id=message.chat.id,
                game_short_name="lumberjack"
            )

        Example:
            .. code-block:: python

                await message.reply_game("lumberjack")

        Parameters:
            game_short_name (``str``):
                Short name of the game, serves as the unique identifier for the game. Set up your games via Botfather.

            quote (``bool``, *optional*):
                If ``True``, the message will be sent as a reply to this message.
                If *reply_to_message_id* is passed, this parameter will be ignored.
                Defaults to ``True`` in group chats and ``False`` in private chats.

            disable_notification (``bool``, *optional*):
                Sends the message silently.
                Users will receive a notification with no sound.

            message_thread_id (``int``, *optional*):
                Unique identifier of a message thread to which the message belongs.
                For supergroups only.

            effect_id (``int``, *optional*):
                Unique identifier of the message effect.
                For private chats only.

            reply_to_message_id (``int``, *optional*):
                If the message is a reply, ID of the original message.

            reply_markup (:obj:`~pyrogram.types.InlineKeyboardMarkup`, *optional*):
                An object for an inline keyboard. If empty, one ‘Play game_title’ button will be shown automatically.
                If not empty, the first button must launch the game.

        Returns:
            On success, the sent :obj:`~pyrogram.types.Message` is returned.

        Raises:
            RPCError: In case of a Telegram RPC error.
        """
        if quote is None:
            quote = self.chat.type != enums.ChatType.PRIVATE

        if reply_to_message_id is None and quote:
            reply_to_message_id = self.id

        if message_thread_id is None:
            message_thread_id = self.message_thread_id

        return await self._client.send_game(
            chat_id=self.chat.id,
            game_short_name=game_short_name,
            disable_notification=disable_notification,
            message_thread_id=message_thread_id,
            effect_id=effect_id,
            reply_to_message_id=reply_to_message_id,
            reply_markup=reply_markup
        )

    async def reply_inline_bot_result(
        self,
        query_id: int,
        result_id: str,
        quote: bool = None,
        disable_notification: bool = None,
        message_thread_id: bool = None,
        reply_to_message_id: int = None,
        quote_text: str = None,
        parse_mode: Optional["enums.ParseMode"] = None,
        quote_entities: List["types.MessageEntity"] = None
    ) -> "Message":
        """Bound method *reply_inline_bot_result* of :obj:`~pyrogram.types.Message`.

        Use as a shortcut for:

        .. code-block:: python

            await client.send_inline_bot_result(
                chat_id=message.chat.id,
                query_id=query_id,
                result_id=result_id
            )

        Example:
            .. code-block:: python

                await message.reply_inline_bot_result(query_id, result_id)

        Parameters:
            query_id (``int``):
                Unique identifier for the answered query.

            result_id (``str``):
                Unique identifier for the result that was chosen.

            quote (``bool``, *optional*):
                If ``True``, the message will be sent as a reply to this message.
                If *reply_to_message_id* is passed, this parameter will be ignored.
                Defaults to ``True`` in group chats and ``False`` in private chats.

            disable_notification (``bool``, *optional*):
                Sends the message silently.
                Users will receive a notification with no sound.

            message_thread_id (``int``, *optional*):
                Unique identifier of a message thread to which the message belongs.
                For supergroups only.

            reply_to_message_id (``bool``, *optional*):
                If the message is a reply, ID of the original message.

            quote_text (``str``):
                Text of the quote to be sent.

            parse_mode (:obj:`~pyrogram.enums.ParseMode`, *optional*):
                By default, texts are parsed using both Markdown and HTML styles.
                You can combine both syntaxes together.

            quote_entities (List of :obj:`~pyrogram.types.MessageEntity`):
                List of special entities that appear in quote text, which can be specified instead of *parse_mode*.

        Returns:
            On success, the sent Message is returned.

        Raises:
            RPCError: In case of a Telegram RPC error.
        """
        if quote is None:
            quote = self.chat.type != enums.ChatType.PRIVATE

        if reply_to_message_id is None and quote:
            reply_to_message_id = self.id

        if message_thread_id is None:
            message_thread_id = self.message_thread_id

        return await self._client.send_inline_bot_result(
            chat_id=self.chat.id,
            query_id=query_id,
            result_id=result_id,
            disable_notification=disable_notification,
            message_thread_id=message_thread_id,
            reply_to_message_id=reply_to_message_id,
            quote_text=quote_text,
            parse_mode=parse_mode,
            quote_entities=quote_entities
        )

    async def reply_location(
        self,
        latitude: float,
        longitude: float,
        quote: bool = None,
        disable_notification: bool = None,
        message_thread_id: int = None,
        effect_id: int = None,
        reply_to_message_id: int = None,
        quote_text: str = None,
        quote_entities: List["types.MessageEntity"] = None,
        business_connection_id: str = None,
        reply_markup: Union[
            "types.InlineKeyboardMarkup",
            "types.ReplyKeyboardMarkup",
            "types.ReplyKeyboardRemove",
            "types.ForceReply"
        ] = None
    ) -> "Message":
        """Bound method *reply_location* of :obj:`~pyrogram.types.Message`.

        Use as a shortcut for:

        .. code-block:: python

            await client.send_location(
                chat_id=message.chat.id,
                latitude=latitude,
                longitude=longitude
            )

        Example:
            .. code-block:: python

                await message.reply_location(latitude, longitude)

        Parameters:
            latitude (``float``):
                Latitude of the location.

            longitude (``float``):
                Longitude of the location.

            quote (``bool``, *optional*):
                If ``True``, the message will be sent as a reply to this message.
                If *reply_to_message_id* is passed, this parameter will be ignored.
                Defaults to ``True`` in group chats and ``False`` in private chats.

            disable_notification (``bool``, *optional*):
                Sends the message silently.
                Users will receive a notification with no sound.

            message_thread_id (``int``, *optional*):
                Unique identifier of a message thread to which the message belongs.
                For supergroups only.

            effect_id (``int``, *optional*):
                Unique identifier of the message effect.
                For private chats only.

            reply_to_message_id (``int``, *optional*):
                If the message is a reply, ID of the original message

            quote_text (``str``):
                Text of the quote to be sent.

            quote_entities (List of :obj:`~pyrogram.types.MessageEntity`):
                List of special entities that appear in quote text, which can be specified instead of *parse_mode*.

            business_connection_id (``str``, *optional*):
                Unique identifier of the business connection on behalf of which the message will be sent.

            reply_markup (:obj:`~pyrogram.types.InlineKeyboardMarkup` | :obj:`~pyrogram.types.ReplyKeyboardMarkup` | :obj:`~pyrogram.types.ReplyKeyboardRemove` | :obj:`~pyrogram.types.ForceReply`, *optional*):
                Additional interface options. An object for an inline keyboard, custom reply keyboard,
                instructions to remove reply keyboard or to force a reply from the user.

        Returns:
            On success, the sent :obj:`~pyrogram.types.Message` is returned.

        Raises:
            RPCError: In case of a Telegram RPC error.
        """
        if quote is None:
            quote = self.chat.type != enums.ChatType.PRIVATE

        if reply_to_message_id is None and quote:
            reply_to_message_id = self.id

        if message_thread_id is None:
            message_thread_id = self.message_thread_id

        if business_connection_id is None:
            business_connection_id = self.business_connection_id

        return await self._client.send_location(
            chat_id=self.chat.id,
            latitude=latitude,
            longitude=longitude,
            disable_notification=disable_notification,
            message_thread_id=message_thread_id,
            effect_id=effect_id,
            reply_to_message_id=reply_to_message_id,
            quote_text=quote_text,
            quote_entities=quote_entities,
            business_connection_id=business_connection_id,
            reply_markup=reply_markup
        )

    async def reply_media_group(
        self,
        media: List[Union["types.InputMediaPhoto", "types.InputMediaVideo"]],
        quote: bool = None,
        disable_notification: bool = None,
        message_thread_id: int = None,
        effect_id: int = None,
        reply_to_message_id: int = None,
        quote_text: str = None,
        parse_mode: Optional["enums.ParseMode"] = None,
        quote_entities: List["types.MessageEntity"] = None,
        business_connection_id: str = None
    ) -> List["types.Message"]:
        """Bound method *reply_media_group* of :obj:`~pyrogram.types.Message`.

        Use as a shortcut for:

        .. code-block:: python

            await client.send_media_group(
                chat_id=message.chat.id,
                media=list_of_media
            )

        Example:
            .. code-block:: python

                await message.reply_media_group(list_of_media)

        Parameters:
            media (``list``):
                A list containing either :obj:`~pyrogram.types.InputMediaPhoto` or
                :obj:`~pyrogram.types.InputMediaVideo` objects
                describing photos and videos to be sent, must include 2–10 items.

            quote (``bool``, *optional*):
                If ``True``, the message will be sent as a reply to this message.
                If *reply_to_message_id* is passed, this parameter will be ignored.
                Defaults to ``True`` in group chats and ``False`` in private chats.

            disable_notification (``bool``, *optional*):
                Sends the message silently.
                Users will receive a notification with no sound.

            message_thread_id (``int``, *optional*):
                Unique identifier of a message thread to which the message belongs.
                For supergroups only.

            effect_id (``int``, *optional*):
                Unique identifier of the message effect.
                For private chats only.

            reply_to_message_id (``int``, *optional*):
                If the message is a reply, ID of the original message.

            quote_text (``str``):
                Text of the quote to be sent.

            parse_mode (:obj:`~pyrogram.enums.ParseMode`, *optional*):
                By default, texts are parsed using both Markdown and HTML styles.
                You can combine both syntaxes together.

            quote_entities (List of :obj:`~pyrogram.types.MessageEntity`):
                List of special entities that appear in quote text, which can be specified instead of *parse_mode*.

            business_connection_id (``str``, *optional*):
                Unique identifier of the business connection on behalf of which the message will be sent.

        Returns:
            On success, a :obj:`~pyrogram.types.Messages` object is returned containing all the
            single messages sent.

        Raises:
            RPCError: In case of a Telegram RPC error.
        """
        if quote is None:
            quote = self.chat.type != enums.ChatType.PRIVATE

        if reply_to_message_id is None and quote:
            reply_to_message_id = self.id

        if message_thread_id is None:
            message_thread_id = self.message_thread_id

        if business_connection_id is None:
            business_connection_id = self.business_connection_id

        return await self._client.send_media_group(
            chat_id=self.chat.id,
            media=media,
            disable_notification=disable_notification,
            message_thread_id=message_thread_id,
            effect_id=effect_id,
            reply_to_message_id=reply_to_message_id,
            quote_text=quote_text,
            parse_mode=parse_mode,
            quote_entities=quote_entities,
            business_connection_id=business_connection_id
        )

    async def reply_photo(
        self,
        photo: Union[str, BinaryIO],
        quote: bool = None,
        caption: str = "",
        parse_mode: Optional["enums.ParseMode"] = None,
        caption_entities: List["types.MessageEntity"] = None,
        has_spoiler: bool = None,
        ttl_seconds: int = None,
        disable_notification: bool = None,
        message_thread_id: int = None,
        effect_id: int = None,
        reply_to_message_id: int = None,
        quote_text: str = None,
        quote_entities: List["types.MessageEntity"] = None,
        view_once: bool = None,
        business_connection_id: str = None,
        reply_markup: Union[
            "types.InlineKeyboardMarkup",
            "types.ReplyKeyboardMarkup",
            "types.ReplyKeyboardRemove",
            "types.ForceReply"
        ] = None,
        progress: Callable = None,
        progress_args: tuple = ()
    ) -> "Message":
        """Bound method *reply_photo* of :obj:`~pyrogram.types.Message`.

        Use as a shortcut for:

        .. code-block:: python

            await client.send_photo(
                chat_id=message.chat.id,
                photo=photo
            )

        Example:
            .. code-block:: python

                await message.reply_photo(photo)

        Parameters:
            photo (``str``):
                Photo to send.
                Pass a file_id as string to send a photo that exists on the Telegram servers,
                pass an HTTP URL as a string for Telegram to get a photo from the Internet, or
                pass a file path as string to upload a new photo that exists on your local machine.

            quote (``bool``, *optional*):
                If ``True``, the message will be sent as a reply to this message.
                If *reply_to_message_id* is passed, this parameter will be ignored.
                Defaults to ``True`` in group chats and ``False`` in private chats.

            caption (``str``, *optional*):
                Photo caption, 0-1024 characters.

            parse_mode (:obj:`~pyrogram.enums.ParseMode`, *optional*):
                By default, texts are parsed using both Markdown and HTML styles.
                You can combine both syntaxes together.

            caption_entities (List of :obj:`~pyrogram.types.MessageEntity`):
                List of special entities that appear in the caption, which can be specified instead of *parse_mode*.

            has_spoiler (``bool``, *optional*):
                Pass True if the photo needs to be covered with a spoiler animation.

            ttl_seconds (``int``, *optional*):
                Self-Destruct Timer.
                If you set a timer, the photo will self-destruct in *ttl_seconds*
                seconds after it was viewed.

            disable_notification (``bool``, *optional*):
                Sends the message silently.
                Users will receive a notification with no sound.

            message_thread_id (``int``, *optional*):
                Unique identifier of a message thread to which the message belongs.
                For supergroups only.

            effect_id (``int``, *optional*):
                Unique identifier of the message effect.
                For private chats only.

            reply_to_message_id (``int``, *optional*):
                If the message is a reply, ID of the original message.

            quote_text (``str``):
                Text of the quote to be sent.

            quote_entities (List of :obj:`~pyrogram.types.MessageEntity`):
                List of special entities that appear in quote text, which can be specified instead of *parse_mode*.

            view_once (``bool``, *optional*):
                Self-Destruct Timer.
                If True, the photo will self-destruct after it was viewed.

            business_connection_id (``str``, *optional*):
                Unique identifier of the business connection on behalf of which the message will be sent.

            reply_markup (:obj:`~pyrogram.types.InlineKeyboardMarkup` | :obj:`~pyrogram.types.ReplyKeyboardMarkup` | :obj:`~pyrogram.types.ReplyKeyboardRemove` | :obj:`~pyrogram.types.ForceReply`, *optional*):
                Additional interface options. An object for an inline keyboard, custom reply keyboard,
                instructions to remove reply keyboard or to force a reply from the user.

            progress (``Callable``, *optional*):
                Pass a callback function to view the file transmission progress.
                The function must take *(current, total)* as positional arguments (look at Other Parameters below for a
                detailed description) and will be called back each time a new file chunk has been successfully
                transmitted.

            progress_args (``tuple``, *optional*):
                Extra custom arguments for the progress callback function.
                You can pass anything you need to be available in the progress callback scope; for example, a Message
                object or a Client instance in order to edit the message with the updated progress status.

        Other Parameters:
            current (``int``):
                The amount of bytes transmitted so far.

            total (``int``):
                The total size of the file.

            *args (``tuple``, *optional*):
                Extra custom arguments as defined in the ``progress_args`` parameter.
                You can either keep ``*args`` or add every single extra argument in your function signature.

        Returns:
            On success, the sent :obj:`~pyrogram.types.Message` is returned.
            In case the upload is deliberately stopped with :meth:`~pyrogram.Client.stop_transmission`, None is returned
            instead.

        Raises:
            RPCError: In case of a Telegram RPC error.
        """
        if quote is None:
            quote = self.chat.type != enums.ChatType.PRIVATE

        if reply_to_message_id is None and quote:
            reply_to_message_id = self.id

        if message_thread_id is None:
            message_thread_id = self.message_thread_id

        if business_connection_id is None:
            business_connection_id = self.business_connection_id

        return await self._client.send_photo(
            chat_id=self.chat.id,
            photo=photo,
            caption=caption,
            parse_mode=parse_mode,
            caption_entities=caption_entities,
            has_spoiler=has_spoiler,
            ttl_seconds=ttl_seconds,
            disable_notification=disable_notification,
            message_thread_id=message_thread_id,
            effect_id=effect_id,
            reply_to_message_id=reply_to_message_id,
            quote_text=quote_text,
            quote_entities=quote_entities,
            view_once=view_once,
            business_connection_id=business_connection_id,
            reply_markup=reply_markup,
            progress=progress,
            progress_args=progress_args
        )

    async def reply_poll(
        self,
        question: str,
        options: List[str],
        is_anonymous: bool = True,
        type: "enums.PollType" = enums.PollType.REGULAR,
        allows_multiple_answers: bool = None,
        correct_option_id: int = None,
        question_parse_mode: Optional["enums.ParseMode"] = None,
        question_entities: Optional[List["types.MessageEntity"]] = None,
        explanation: str = None,
        explanation_parse_mode: "enums.ParseMode" = None,
        explanation_entities: List["types.MessageEntity"] = None,
        open_period: int = None,
        close_date: datetime = None,
        is_closed: bool = None,
        quote: bool = None,
        disable_notification: bool = None,
        protect_content: bool = None,
        message_thread_id: int = None,
        effect_id: int = None,
        reply_to_message_id: int = None,
        quote_text: str = None,
        quote_parse_mode: Optional["enums.ParseMode"] = None,
        quote_entities: List["types.MessageEntity"] = None,
        quote_offset: Optional[int] = None,
        schedule_date: datetime = None,
        business_connection_id: str = None,
        options_parse_mode: List["types.MessageEntity"] = None,
        reply_markup: Union[
            "types.InlineKeyboardMarkup",
            "types.ReplyKeyboardMarkup",
            "types.ReplyKeyboardRemove",
            "types.ForceReply"
        ] = None
    ) -> "Message":
        """Bound method *reply_poll* of :obj:`~pyrogram.types.Message`.

        Use as a shortcut for:

        .. code-block:: python

            await client.send_poll(
                chat_id=message.chat.id,
                question="This is a poll",
                options=["A", "B", "C]
            )

        Example:
            .. code-block:: python

                await message.reply_poll("This is a poll", ["A", "B", "C"])

        Parameters:
            question (``str``):
                Poll question, 1-255 characters.

            options (List of ``str``):
                List of answer options, 2-10 strings 1-100 characters each.

            is_anonymous (``bool``, *optional*):
                True, if the poll needs to be anonymous.
                Defaults to True.

            type (:obj`~pyrogram.enums.PollType`, *optional*):
                Poll type, :obj:`~pyrogram.enums.PollType.QUIZ` or :obj:`~pyrogram.enums.PollType.REGULAR`.
                Defaults to :obj:`~pyrogram.enums.PollType.REGULAR`.

            allows_multiple_answers (``bool``, *optional*):
                True, if the poll allows multiple answers, ignored for polls in quiz mode.
                Defaults to False.

            correct_option_id (``int``, *optional*):
                0-based identifier of the correct answer option, required for polls in quiz mode.

            question_parse_mode (:obj:`~pyrogram.enums.ParseMode`, *optional*):
                By default, texts are parsed using both Markdown and HTML styles.
                You can combine both syntaxes together.

            question_entities (List of :obj:`~pyrogram.types.MessageEntity`):
                List of special entities that appear in the poll question, which can be specified instead of
                *parse_mode*.

            explanation (``str``, *optional*):
                Text that is shown when a user chooses an incorrect answer or taps on the lamp icon in a quiz-style
                poll, 0-200 characters with at most 2 line feeds after entities parsing.

            explanation_parse_mode (:obj:`~pyrogram.enums.ParseMode`, *optional*):
                By default, texts are parsed using both Markdown and HTML styles.
                You can combine both syntaxes together.

            explanation_entities (List of :obj:`~pyrogram.types.MessageEntity`):
                List of special entities that appear in the poll explanation, which can be specified instead of
                *parse_mode*.

            open_period (``int``, *optional*):
                Amount of time in seconds the poll will be active after creation, 5-600.
                Can't be used together with *close_date*.

            close_date (:py:obj:`~datetime.datetime`, *optional*):
                Point in time when the poll will be automatically closed.
                Must be at least 5 and no more than 600 seconds in the future.
                Can't be used together with *open_period*.

            is_closed (``bool``, *optional*):
                Pass True, if the poll needs to be immediately closed.
                This can be useful for poll preview.

            quote (``bool``, *optional*):
                If ``True``, the message will be sent as a reply to this message.
                If *reply_to_message_id* is passed, this parameter will be ignored.
                Defaults to ``True`` in group chats and ``False`` in private chats.

            disable_notification (``bool``, *optional*):
                Sends the message silently.
                Users will receive a notification with no sound.

            protect_content (``bool``, *optional*):
                Protects the contents of the sent message from forwarding and saving.

            message_thread_id (``int``, *optional*):
                Unique identifier of a message thread to which the message belongs.
                For supergroups only.

            effect_id (``int``, *optional*):
                Unique identifier of the message effect.
                For private chats only.

            reply_to_message_id (``int``, *optional*):
                If the message is a reply, ID of the original message.

            quote_text (``str``):
                Text of the quote to be sent.

            quote_parse_mode (:obj:`~pyrogram.enums.ParseMode`, *optional*):
                By default, texts are parsed using both Markdown and HTML styles.
                You can combine both syntaxes together.

            quote_entities (List of :obj:`~pyrogram.types.MessageEntity`):
                List of special entities that appear in quote text, which can be specified instead of *parse_mode*.

            quote_offset (``int``, *optional*):
                Offset for quote in original message.

            schedule_date (:py:obj:`~datetime.datetime`, *optional*):
                Date when the message will be automatically sent.

            business_connection_id (``str``, *optional*):
                Unique identifier of the business connection on behalf of which the message will be sent.

            options_parse_mode (:obj:`~pyrogram.enums.ParseMode`, *optional*):
                By default, texts are parsed using both Markdown and HTML styles.
                You can combine both syntaxes together.

            reply_markup (:obj:`~pyrogram.types.InlineKeyboardMarkup` | :obj:`~pyrogram.types.ReplyKeyboardMarkup` | :obj:`~pyrogram.types.ReplyKeyboardRemove` | :obj:`~pyrogram.types.ForceReply`, *optional*):
                Additional interface options. An object for an inline keyboard, custom reply keyboard,
                instructions to remove reply keyboard or to force a reply from the user.

        Returns:
            On success, the sent :obj:`~pyrogram.types.Message` is returned.

        Raises:
            RPCError: In case of a Telegram RPC error.
        """
        if quote is None:
            quote = self.chat.type != enums.ChatType.PRIVATE

        if reply_to_message_id is None and quote:
            reply_to_message_id = self.id

        if message_thread_id is None:
            message_thread_id = self.message_thread_id

        if business_connection_id is None:
            business_connection_id = self.business_connection_id

        return await self._client.send_poll(
            chat_id=self.chat.id,
            question=question,
            options=options,
            is_anonymous=is_anonymous,
            type=type,
            allows_multiple_answers=allows_multiple_answers,
            correct_option_id=correct_option_id,
            question_parse_mode=question_parse_mode,
            question_entities=question_entities,
            explanation=explanation,
            explanation_parse_mode=explanation_parse_mode,
            explanation_entities=explanation_entities,
            open_period=open_period,
            close_date=close_date,
            is_closed=is_closed,
            disable_notification=disable_notification,
            protect_content=protect_content,
            message_thread_id=message_thread_id,
            effect_id=effect_id,
            reply_to_message_id=reply_to_message_id,
            quote_text=quote_text,
            quote_parse_mode=quote_parse_mode,
            quote_entities=quote_entities,
            quote_offset=quote_offset,
            schedule_date=schedule_date,
            business_connection_id=business_connection_id,
            options_parse_mode=options_parse_mode,
            reply_markup=reply_markup
        )

    async def reply_sticker(
        self,
        sticker: Union[str, BinaryIO],
        quote: bool = None,
        disable_notification: bool = None,
        message_thread_id: int = None,
        effect_id: int = None,
        reply_to_message_id: int = None,
        quote_text: str = None,
        parse_mode: Optional["enums.ParseMode"] = None,
        quote_entities: List["types.MessageEntity"] = None,
        business_connection_id: str = None,
        reply_markup: Union[
            "types.InlineKeyboardMarkup",
            "types.ReplyKeyboardMarkup",
            "types.ReplyKeyboardRemove",
            "types.ForceReply"
        ] = None,
        progress: Callable = None,
        progress_args: tuple = ()
    ) -> "Message":
        """Bound method *reply_sticker* of :obj:`~pyrogram.types.Message`.

        Use as a shortcut for:

        .. code-block:: python

            await client.send_sticker(
                chat_id=message.chat.id,
                sticker=sticker
            )

        Example:
            .. code-block:: python

                await message.reply_sticker(sticker)

        Parameters:
            sticker (``str``):
                Sticker to send.
                Pass a file_id as string to send a sticker that exists on the Telegram servers,
                pass an HTTP URL as a string for Telegram to get a .webp sticker file from the Internet, or
                pass a file path as string to upload a new sticker that exists on your local machine.

            quote (``bool``, *optional*):
                If ``True``, the message will be sent as a reply to this message.
                If *reply_to_message_id* is passed, this parameter will be ignored.
                Defaults to ``True`` in group chats and ``False`` in private chats.

            disable_notification (``bool``, *optional*):
                Sends the message silently.
                Users will receive a notification with no sound.

            message_thread_id (``int``, *optional*):
                Unique identifier of a message thread to which the message belongs.
                For supergroups only.

            effect_id (``int``, *optional*):
                Unique identifier of the message effect.
                For private chats only.

            reply_to_message_id (``int``, *optional*):
                If the message is a reply, ID of the original message.

            quote_text (``str``):
                Text of the quote to be sent.

            parse_mode (:obj:`~pyrogram.enums.ParseMode`, *optional*):
                By default, texts are parsed using both Markdown and HTML styles.
                You can combine both syntaxes together.

            quote_entities (List of :obj:`~pyrogram.types.MessageEntity`):
                List of special entities that appear in quote text, which can be specified instead of *parse_mode*.

            business_connection_id (``str``, *optional*):
                Unique identifier of the business connection on behalf of which the message will be sent.

            reply_markup (:obj:`~pyrogram.types.InlineKeyboardMarkup` | :obj:`~pyrogram.types.ReplyKeyboardMarkup` | :obj:`~pyrogram.types.ReplyKeyboardRemove` | :obj:`~pyrogram.types.ForceReply`, *optional*):
                Additional interface options. An object for an inline keyboard, custom reply keyboard,
                instructions to remove reply keyboard or to force a reply from the user.

            progress (``Callable``, *optional*):
                Pass a callback function to view the file transmission progress.
                The function must take *(current, total)* as positional arguments (look at Other Parameters below for a
                detailed description) and will be called back each time a new file chunk has been successfully
                transmitted.

            progress_args (``tuple``, *optional*):
                Extra custom arguments for the progress callback function.
                You can pass anything you need to be available in the progress callback scope; for example, a Message
                object or a Client instance in order to edit the message with the updated progress status.

        Other Parameters:
            current (``int``):
                The amount of bytes transmitted so far.

            total (``int``):
                The total size of the file.

            *args (``tuple``, *optional*):
                Extra custom arguments as defined in the ``progress_args`` parameter.
                You can either keep ``*args`` or add every single extra argument in your function signature.

        Returns:
            On success, the sent :obj:`~pyrogram.types.Message` is returned.
            In case the upload is deliberately stopped with :meth:`~pyrogram.Client.stop_transmission`, None is returned
            instead.

        Raises:
            RPCError: In case of a Telegram RPC error.
        """
        if quote is None:
            quote = self.chat.type != enums.ChatType.PRIVATE

        if reply_to_message_id is None and quote:
            reply_to_message_id = self.id

        if message_thread_id is None:
            message_thread_id = self.message_thread_id

        if business_connection_id is None:
            business_connection_id = self.business_connection_id

        return await self._client.send_sticker(
            chat_id=self.chat.id,
            sticker=sticker,
            disable_notification=disable_notification,
            message_thread_id=message_thread_id,
            effect_id=effect_id,
            reply_to_message_id=reply_to_message_id,
            quote_text=quote_text,
            parse_mode=parse_mode,
            quote_entities=quote_entities,
            business_connection_id=business_connection_id,
            reply_markup=reply_markup,
            progress=progress,
            progress_args=progress_args
        )

    async def reply_venue(
        self,
        latitude: float,
        longitude: float,
        title: str,
        address: str,
        quote: bool = None,
        foursquare_id: str = "",
        foursquare_type: str = "",
        disable_notification: bool = None,
        message_thread_id: int = None,
        effect_id: int = None,
        reply_to_message_id: int = None,
        quote_text: str = None,
        parse_mode: Optional["enums.ParseMode"] = None,
        quote_entities: List["types.MessageEntity"] = None,
        business_connection_id: str = None,
        reply_markup: Union[
            "types.InlineKeyboardMarkup",
            "types.ReplyKeyboardMarkup",
            "types.ReplyKeyboardRemove",
            "types.ForceReply"
        ] = None
    ) -> "Message":
        """Bound method *reply_venue* of :obj:`~pyrogram.types.Message`.

        Use as a shortcut for:

        .. code-block:: python

            await client.send_venue(
                chat_id=message.chat.id,
                latitude=latitude,
                longitude=longitude,
                title="Venue title",
                address="Venue address"
            )

        Example:
            .. code-block:: python

                await message.reply_venue(latitude, longitude, "Venue title", "Venue address")

        Parameters:
            latitude (``float``):
                Latitude of the venue.

            longitude (``float``):
                Longitude of the venue.

            title (``str``):
                Name of the venue.

            address (``str``):
                Address of the venue.

            quote (``bool``, *optional*):
                If ``True``, the message will be sent as a reply to this message.
                If *reply_to_message_id* is passed, this parameter will be ignored.
                Defaults to ``True`` in group chats and ``False`` in private chats.

            foursquare_id (``str``, *optional*):
                Foursquare identifier of the venue.

            foursquare_type (``str``, *optional*):
                Foursquare type of the venue, if known.
                (For example, "arts_entertainment/default", "arts_entertainment/aquarium" or "food/icecream".)

            disable_notification (``bool``, *optional*):
                Sends the message silently.
                Users will receive a notification with no sound.

            message_thread_id (``int``, *optional*):
                Unique identifier of a message thread to which the message belongs.
                For supergroups only.

            effect_id (``int``, *optional*):
                Unique identifier of the message effect.
                For private chats only.

            reply_to_message_id (``int``, *optional*):
                If the message is a reply, ID of the original message

            quote_text (``str``):
                Text of the quote to be sent.

            parse_mode (:obj:`~pyrogram.enums.ParseMode`, *optional*):
                By default, texts are parsed using both Markdown and HTML styles.
                You can combine both syntaxes together.

            quote_entities (List of :obj:`~pyrogram.types.MessageEntity`):
                List of special entities that appear in quote text, which can be specified instead of *parse_mode*.

            business_connection_id (``str``, *optional*):
                Unique identifier of the business connection on behalf of which the message will be sent.

            reply_markup (:obj:`~pyrogram.types.InlineKeyboardMarkup` | :obj:`~pyrogram.types.ReplyKeyboardMarkup` | :obj:`~pyrogram.types.ReplyKeyboardRemove` | :obj:`~pyrogram.types.ForceReply`, *optional*):
                Additional interface options. An object for an inline keyboard, custom reply keyboard,
                instructions to remove reply keyboard or to force a reply from the user.

        Returns:
            On success, the sent :obj:`~pyrogram.types.Message` is returned.

        Raises:
            RPCError: In case of a Telegram RPC error.
        """
        if quote is None:
            quote = self.chat.type != enums.ChatType.PRIVATE

        if reply_to_message_id is None and quote:
            reply_to_message_id = self.id

        if message_thread_id is None:
            message_thread_id = self.message_thread_id

        if business_connection_id is None:
            business_connection_id = self.business_connection_id

        return await self._client.send_venue(
            chat_id=self.chat.id,
            latitude=latitude,
            longitude=longitude,
            title=title,
            address=address,
            foursquare_id=foursquare_id,
            foursquare_type=foursquare_type,
            disable_notification=disable_notification,
            message_thread_id=message_thread_id,
            effect_id=effect_id,
            reply_to_message_id=reply_to_message_id,
            quote_text=quote_text,
            parse_mode=parse_mode,
            quote_entities=quote_entities,
            business_connection_id=business_connection_id,
            reply_markup=reply_markup
        )

    async def reply_video(
        self,
        video: Union[str, BinaryIO],
        quote: bool = None,
        caption: str = "",
        parse_mode: Optional["enums.ParseMode"] = None,
        caption_entities: List["types.MessageEntity"] = None,
        has_spoiler: bool = None,
        ttl_seconds: int = None,
        duration: int = 0,
        width: int = 0,
        height: int = 0,
        thumb: str = None,
        supports_streaming: bool = True,
        disable_notification: bool = None,
        message_thread_id: int = None,
        effect_id: int = None,
        reply_to_message_id: int = None,
        quote_text: str = None,
        quote_entities: List["types.MessageEntity"] = None,
        no_sound: bool = None,
        business_connection_id: str = None,
        reply_markup: Union[
            "types.InlineKeyboardMarkup",
            "types.ReplyKeyboardMarkup",
            "types.ReplyKeyboardRemove",
            "types.ForceReply"
        ] = None,
        progress: Callable = None,
        progress_args: tuple = ()
    ) -> "Message":
        """Bound method *reply_video* of :obj:`~pyrogram.types.Message`.

        Use as a shortcut for:

        .. code-block:: python

            await client.send_video(
                chat_id=message.chat.id,
                video=video
            )

        Example:
            .. code-block:: python

                await message.reply_video(video)

        Parameters:
            video (``str``):
                Video to send.
                Pass a file_id as string to send a video that exists on the Telegram servers,
                pass an HTTP URL as a string for Telegram to get a video from the Internet, or
                pass a file path as string to upload a new video that exists on your local machine.

            quote (``bool``, *optional*):
                If ``True``, the message will be sent as a reply to this message.
                If *reply_to_message_id* is passed, this parameter will be ignored.
                Defaults to ``True`` in group chats and ``False`` in private chats.

            caption (``str``, *optional*):
                Video caption, 0-1024 characters.

            parse_mode (:obj:`~pyrogram.enums.ParseMode`, *optional*):
                By default, texts are parsed using both Markdown and HTML styles.
                You can combine both syntaxes together.

            caption_entities (List of :obj:`~pyrogram.types.MessageEntity`):
                List of special entities that appear in the caption, which can be specified instead of *parse_mode*.

            has_spoiler (``bool``, *optional*):
                Pass True if the video needs to be covered with a spoiler animation.

            ttl_seconds (``int``, *optional*):
                Self-Destruct Timer.
                If you set a timer, the video will self-destruct in *ttl_seconds*
                seconds after it was viewed.

            duration (``int``, *optional*):
                Duration of sent video in seconds.

            width (``int``, *optional*):
                Video width.

            height (``int``, *optional*):
                Video height.

            thumb (``str``, *optional*):
                Thumbnail of the video sent.
                The thumbnail should be in JPEG format and less than 200 KB in size.
                A thumbnail's width and height should not exceed 320 pixels.
                Thumbnails can't be reused and can be only uploaded as a new file.

            supports_streaming (``bool``, *optional*):
                Pass True, if the uploaded video is suitable for streaming.

            disable_notification (``bool``, *optional*):
                Sends the message silently.
                Users will receive a notification with no sound.

            message_thread_id (``int``, *optional*):
                Unique identifier of a message thread to which the message belongs.
                For supergroups only.

            effect_id (``int``, *optional*):
                Unique identifier of the message effect.
                For private chats only.

            reply_to_message_id (``int``, *optional*):
                If the message is a reply, ID of the original message.

            quote_text (``str``):
                Text of the quote to be sent.

            quote_entities (List of :obj:`~pyrogram.types.MessageEntity`):
                List of special entities that appear in quote text, which can be specified instead of *parse_mode*.

            no_sound (``bool``, *optional*):
                Pass True, if the uploaded video is a video message with no sound.
                Doesn't work for external links.

            business_connection_id (``str``, *optional*):
                Unique identifier of the business connection on behalf of which the message will be sent.

            reply_markup (:obj:`~pyrogram.types.InlineKeyboardMarkup` | :obj:`~pyrogram.types.ReplyKeyboardMarkup` | :obj:`~pyrogram.types.ReplyKeyboardRemove` | :obj:`~pyrogram.types.ForceReply`, *optional*):
                Additional interface options. An object for an inline keyboard, custom reply keyboard,
                instructions to remove reply keyboard or to force a reply from the user.

            progress (``Callable``, *optional*):
                Pass a callback function to view the file transmission progress.
                The function must take *(current, total)* as positional arguments (look at Other Parameters below for a
                detailed description) and will be called back each time a new file chunk has been successfully
                transmitted.

            progress_args (``tuple``, *optional*):
                Extra custom arguments for the progress callback function.
                You can pass anything you need to be available in the progress callback scope; for example, a Message
                object or a Client instance in order to edit the message with the updated progress status.

        Other Parameters:
            current (``int``):
                The amount of bytes transmitted so far.

            total (``int``):
                The total size of the file.

            *args (``tuple``, *optional*):
                Extra custom arguments as defined in the ``progress_args`` parameter.
                You can either keep ``*args`` or add every single extra argument in your function signature.

        Returns:
            On success, the sent :obj:`~pyrogram.types.Message` is returned.
            In case the upload is deliberately stopped with :meth:`~pyrogram.Client.stop_transmission`, None is returned
            instead.

        Raises:
            RPCError: In case of a Telegram RPC error.
        """
        if quote is None:
            quote = self.chat.type != enums.ChatType.PRIVATE

        if reply_to_message_id is None and quote:
            reply_to_message_id = self.id

        if message_thread_id is None:
            message_thread_id = self.message_thread_id

        if business_connection_id is None:
            business_connection_id = self.business_connection_id

        return await self._client.send_video(
            chat_id=self.chat.id,
            video=video,
            caption=caption,
            parse_mode=parse_mode,
            caption_entities=caption_entities,
            has_spoiler=has_spoiler,
            ttl_seconds=ttl_seconds,
            duration=duration,
            width=width,
            height=height,
            thumb=thumb,
            supports_streaming=supports_streaming,
            disable_notification=disable_notification,
            message_thread_id=message_thread_id,
            effect_id=effect_id,
            reply_to_message_id=reply_to_message_id,
            quote_text=quote_text,
            quote_entities=quote_entities,
            no_sound=no_sound,
            business_connection_id=business_connection_id,
            reply_markup=reply_markup,
            progress=progress,
            progress_args=progress_args
        )

    async def reply_video_note(
        self,
        video_note: Union[str, BinaryIO],
        quote: bool = None,
        duration: int = 0,
        length: int = 1,
        thumb: str = None,
        disable_notification: bool = None,
        message_thread_id: int = None,
        effect_id: int = None,
        reply_to_message_id: int = None,
        quote_text: str = None,
        parse_mode: Optional["enums.ParseMode"] = None,
        quote_entities: List["types.MessageEntity"] = None,
        protect_content: bool = None,
        view_once: bool = None,
        business_connection_id: str = None,
        reply_markup: Union[
            "types.InlineKeyboardMarkup",
            "types.ReplyKeyboardMarkup",
            "types.ReplyKeyboardRemove",
            "types.ForceReply"
        ] = None,
        progress: Callable = None,
        progress_args: tuple = ()
    ) -> "Message":
        """Bound method *reply_video_note* of :obj:`~pyrogram.types.Message`.

        Use as a shortcut for:

        .. code-block:: python

            await client.send_video_note(
                chat_id=message.chat.id,
                video_note=video_note
            )

        Example:
            .. code-block:: python

                await message.reply_video_note(video_note)

        Parameters:
            video_note (``str``):
                Video note to send.
                Pass a file_id as string to send a video note that exists on the Telegram servers, or
                pass a file path as string to upload a new video note that exists on your local machine.
                Sending video notes by a URL is currently unsupported.

            quote (``bool``, *optional*):
                If ``True``, the message will be sent as a reply to this message.
                If *reply_to_message_id* is passed, this parameter will be ignored.
                Defaults to ``True`` in group chats and ``False`` in private chats.

            duration (``int``, *optional*):
                Duration of sent video in seconds.

            length (``int``, *optional*):
                Video width and height.

            thumb (``str``, *optional*):
                Thumbnail of the video sent.
                The thumbnail should be in JPEG format and less than 200 KB in size.
                A thumbnail's width and height should not exceed 320 pixels.
                Thumbnails can't be reused and can be only uploaded as a new file.

            disable_notification (``bool``, *optional*):
                Sends the message silently.
                Users will receive a notification with no sound.

            message_thread_id (``int``, *optional*):
                Unique identifier of a message thread to which the message belongs.
                For supergroups only.

            effect_id (``int``, *optional*):
                Unique identifier of the message effect.
                For private chats only.

            reply_to_message_id (``int``, *optional*):
                If the message is a reply, ID of the original message

            quote_text (``str``):
                Text of the quote to be sent.

            parse_mode (:obj:`~pyrogram.enums.ParseMode`, *optional*):
                By default, texts are parsed using both Markdown and HTML styles.
                You can combine both syntaxes together.

            quote_entities (List of :obj:`~pyrogram.types.MessageEntity`):
                List of special entities that appear in quote text, which can be specified instead of *parse_mode*.

            protect_content (``bool``, *optional*):
                Protects the contents of the sent message from forwarding and saving.

            view_once (``bool``, *optional*):
                Self-Destruct Timer.
                If True, the video note will self-destruct after it was viewed.

            business_connection_id (``str``, *optional*):
                Unique identifier of the business connection on behalf of which the message will be sent.

            reply_markup (:obj:`~pyrogram.types.InlineKeyboardMarkup` | :obj:`~pyrogram.types.ReplyKeyboardMarkup` | :obj:`~pyrogram.types.ReplyKeyboardRemove` | :obj:`~pyrogram.types.ForceReply`, *optional*):
                Additional interface options. An object for an inline keyboard, custom reply keyboard,
                instructions to remove reply keyboard or to force a reply from the user.

            progress (``Callable``, *optional*):
                Pass a callback function to view the file transmission progress.
                The function must take *(current, total)* as positional arguments (look at Other Parameters below for a
                detailed description) and will be called back each time a new file chunk has been successfully
                transmitted.

            progress_args (``tuple``, *optional*):
                Extra custom arguments for the progress callback function.
                You can pass anything you need to be available in the progress callback scope; for example, a Message
                object or a Client instance in order to edit the message with the updated progress status.

        Other Parameters:
            current (``int``):
                The amount of bytes transmitted so far.

            total (``int``):
                The total size of the file.

            *args (``tuple``, *optional*):
                Extra custom arguments as defined in the ``progress_args`` parameter.
                You can either keep ``*args`` or add every single extra argument in your function signature.

        Returns:
            On success, the sent :obj:`~pyrogram.types.Message` is returned.
            In case the upload is deliberately stopped with :meth:`~pyrogram.Client.stop_transmission`, None is returned
            instead.

        Raises:
            RPCError: In case of a Telegram RPC error.
        """
        if quote is None:
            quote = self.chat.type != enums.ChatType.PRIVATE

        if reply_to_message_id is None and quote:
            reply_to_message_id = self.id

        if message_thread_id is None:
            message_thread_id = self.message_thread_id

        if business_connection_id is None:
            business_connection_id = self.business_connection_id

        return await self._client.send_video_note(
            chat_id=self.chat.id,
            video_note=video_note,
            duration=duration,
            length=length,
            thumb=thumb,
            disable_notification=disable_notification,
            message_thread_id=message_thread_id,
            effect_id=effect_id,
            reply_to_message_id=reply_to_message_id,
            quote_text=quote_text,
            parse_mode=parse_mode,
            quote_entities=quote_entities,
            protect_content=protect_content,
            view_once=view_once,
            business_connection_id=business_connection_id,
            reply_markup=reply_markup,
            progress=progress,
            progress_args=progress_args
        )

    async def reply_voice(
        self,
        voice: Union[str, BinaryIO],
        quote: bool = None,
        caption: str = "",
        parse_mode: Optional["enums.ParseMode"] = None,
        caption_entities: List["types.MessageEntity"] = None,
        duration: int = 0,
        disable_notification: bool = None,
        message_thread_id: int = None,
        effect_id: int = None,
        reply_to_message_id: int = None,
        quote_text: str = None,
        quote_entities: List["types.MessageEntity"] = None,
        view_once: bool = None,
        business_connection_id: str = None,
        reply_markup: Union[
            "types.InlineKeyboardMarkup",
            "types.ReplyKeyboardMarkup",
            "types.ReplyKeyboardRemove",
            "types.ForceReply"
        ] = None,
        progress: Callable = None,
        progress_args: tuple = ()
    ) -> "Message":
        """Bound method *reply_voice* of :obj:`~pyrogram.types.Message`.

        Use as a shortcut for:

        .. code-block:: python

            await client.send_voice(
                chat_id=message.chat.id,
                voice=voice
            )

        Example:
            .. code-block:: python

                await message.reply_voice(voice)

        Parameters:
            voice (``str``):
                Audio file to send.
                Pass a file_id as string to send an audio that exists on the Telegram servers,
                pass an HTTP URL as a string for Telegram to get an audio from the Internet, or
                pass a file path as string to upload a new audio that exists on your local machine.

            quote (``bool``, *optional*):
                If ``True``, the message will be sent as a reply to this message.
                If *reply_to_message_id* is passed, this parameter will be ignored.
                Defaults to ``True`` in group chats and ``False`` in private chats.

            caption (``str``, *optional*):
                Voice message caption, 0-1024 characters.

            parse_mode (:obj:`~pyrogram.enums.ParseMode`, *optional*):
                By default, texts are parsed using both Markdown and HTML styles.
                You can combine both syntaxes together.

            caption_entities (List of :obj:`~pyrogram.types.MessageEntity`):
                List of special entities that appear in the caption, which can be specified instead of *parse_mode*.

            duration (``int``, *optional*):
                Duration of the voice message in seconds.

            disable_notification (``bool``, *optional*):
                Sends the message silently.
                Users will receive a notification with no sound.

            message_thread_id (``int``, *optional*):
                Unique identifier of a message thread to which the message belongs.
                For supergroups only.

            effect_id (``int``, *optional*):
                Unique identifier of the message effect.
                For private chats only.

            reply_to_message_id (``int``, *optional*):
                If the message is a reply, ID of the original message

            quote_text (``str``):
                Text of the quote to be sent.

            quote_entities (List of :obj:`~pyrogram.types.MessageEntity`):
                List of special entities that appear in quote text, which can be specified instead of *parse_mode*.

            view_once (``bool``, *optional*):
                Self-Destruct Timer.
                If True, the voice note will self-destruct after it was listened.

            business_connection_id (``str``, *optional*):
                Unique identifier of the business connection on behalf of which the message will be sent.

            reply_markup (:obj:`~pyrogram.types.InlineKeyboardMarkup` | :obj:`~pyrogram.types.ReplyKeyboardMarkup` | :obj:`~pyrogram.types.ReplyKeyboardRemove` | :obj:`~pyrogram.types.ForceReply`, *optional*):
                Additional interface options. An object for an inline keyboard, custom reply keyboard,
                instructions to remove reply keyboard or to force a reply from the user.

            progress (``Callable``, *optional*):
                Pass a callback function to view the file transmission progress.
                The function must take *(current, total)* as positional arguments (look at Other Parameters below for a
                detailed description) and will be called back each time a new file chunk has been successfully
                transmitted.

            progress_args (``tuple``, *optional*):
                Extra custom arguments for the progress callback function.
                You can pass anything you need to be available in the progress callback scope; for example, a Message
                object or a Client instance in order to edit the message with the updated progress status.

        Other Parameters:
            current (``int``):
                The amount of bytes transmitted so far.

            total (``int``):
                The total size of the file.

            *args (``tuple``, *optional*):
                Extra custom arguments as defined in the ``progress_args`` parameter.
                You can either keep ``*args`` or add every single extra argument in your function signature.

        Returns:
            On success, the sent :obj:`~pyrogram.types.Message` is returned.
            In case the upload is deliberately stopped with :meth:`~pyrogram.Client.stop_transmission`, None is returned
            instead.

        Raises:
            RPCError: In case of a Telegram RPC error.
        """
        if quote is None:
            quote = self.chat.type != enums.ChatType.PRIVATE

        if reply_to_message_id is None and quote:
            reply_to_message_id = self.id

        if message_thread_id is None:
            message_thread_id = self.message_thread_id

        if business_connection_id is None:
            business_connection_id = self.business_connection_id

        return await self._client.send_voice(
            chat_id=self.chat.id,
            voice=voice,
            caption=caption,
            parse_mode=parse_mode,
            caption_entities=caption_entities,
            duration=duration,
            disable_notification=disable_notification,
            message_thread_id=message_thread_id,
            effect_id=effect_id,
            reply_to_message_id=reply_to_message_id,
            quote_text=quote_text,
            quote_entities=quote_entities,
            view_once=view_once,
            business_connection_id=business_connection_id,
            reply_markup=reply_markup,
            progress=progress,
            progress_args=progress_args
        )

    async def reply_web_page(
        self,
        text: str = None,
        quote: bool = None,
        url: str = None,
        prefer_large_media: bool = None,
        prefer_small_media: bool = None,
        parse_mode: Optional["enums.ParseMode"] = None,
        entities: List["types.MessageEntity"] = None,
        disable_notification: bool = None,
        message_thread_id: int = None,
        effect_id: int = None,
        show_above_text: bool = None,
        reply_to_message_id: int = None,
        reply_to_chat_id: Union[int, str] = None,
        reply_to_story_id: int = None,
        quote_text: str = None,
        quote_entities: List["types.MessageEntity"] = None,
        quote_offset: int = None,
        schedule_date: datetime = None,
        protect_content: bool = None,
        business_connection_id: str = None,
        reply_markup: Union[
            "types.InlineKeyboardMarkup",
            "types.ReplyKeyboardMarkup",
            "types.ReplyKeyboardRemove",
            "types.ForceReply"
        ] = None
    ) -> "types.Message":
        """Bound method *reply_web_page* of :obj:`~pyrogram.types.Message`.

        Use as a shortcut for:

        .. code-block:: python

            await client.send_web_page(
                chat_id=message.chat.id,
                url="https://docs.pyrogram.org"
            )

        Example:
            .. code-block:: python

                await message.reply_web_page("https://docs.pyrogram.org")

        Parameters:
            text (``str``, *optional*):
                Text of the message to be sent.

            url (``str``, *optional*):
                Link that will be previewed.
                If url not specified, the first URL found in the text will be used.

            parse_mode (:obj:`~pyrogram.enums.ParseMode`, *optional*):
                By default, texts are parsed using both Markdown and HTML styles.
                You can combine both syntaxes together.

            entities (List of :obj:`~pyrogram.types.MessageEntity`):
                List of special entities that appear in message text, which can be specified instead of *parse_mode*.

            prefer_large_media (``bool``, *optional*):
                If True, media in the link preview will be larger.
                Ignored if the URL isn't explicitly specified or media size change isn't supported for the preview.

            prefer_small_media (``bool``, *optional*):
                If True, media in the link preview will be smaller.
                Ignored if the URL isn't explicitly specified or media size change isn't supported for the preview.

            show_above_text (``bool``, *optional*):
                If True, link preview will be shown above the message text.
                Otherwise, the link preview will be shown below the message text.

            disable_notification (``bool``, *optional*):
                Sends the message silently.
                Users will receive a notification with no sound.

            message_thread_id (``int``, *optional*):
                Unique identifier for the target message thread (topic) of the forum.
                for forum supergroups only.

            effect_id (``int``, *optional*):
                Unique identifier of the message effect.
                For private chats only.

            reply_to_message_id (``int``, *optional*):
                If the message is a reply, ID of the original message.

            reply_to_chat_id (``int`` | ``str``, *optional*):
                If the message is a reply, ID of the original chat.

            reply_to_story_id (``int``, *optional*):
                Unique identifier for the target story.

            quote_text (``str``, *optional*):
                Text of the quote to be sent.

            quote_entities (List of :obj:`~pyrogram.types.MessageEntity`, *optional*):
                List of special entities that appear in quote text, which can be specified instead of *parse_mode*.

            quote_offset (``int``, *optional*):
                Offset for quote in original message.

            schedule_date (:py:obj:`~datetime.datetime`, *optional*):
                Date when the message will be automatically sent.

            protect_content (``bool``, *optional*):
                Protects the contents of the sent message from forwarding and saving.

            business_connection_id (``str``, *optional*):
                Unique identifier of the business connection on behalf of which the message will be sent.

            reply_markup (:obj:`~pyrogram.types.InlineKeyboardMarkup` | :obj:`~pyrogram.types.ReplyKeyboardMarkup` | :obj:`~pyrogram.types.ReplyKeyboardRemove` | :obj:`~pyrogram.types.ForceReply`, *optional*):
                Additional interface options. An object for an inline keyboard, custom reply keyboard,
                instructions to remove reply keyboard or to force a reply from the user.

        Returns:
            :obj:`~pyrogram.types.Message`: On success, the sent message is returned.
        """
        if quote is None:
            quote = self.chat.type != enums.ChatType.PRIVATE

        if reply_to_message_id is None and quote:
            reply_to_message_id = self.id

        if message_thread_id is None:
            message_thread_id = self.message_thread_id

        if business_connection_id is None:
            business_connection_id = self.business_connection_id

        return await self._client.send_web_page(
            chat_id=self.chat.id,
            text=text,
            url=url,
            prefer_large_media=prefer_large_media,
            prefer_small_media=prefer_small_media,
            parse_mode=parse_mode,
            entities=entities,
            disable_notification=disable_notification,
            message_thread_id=message_thread_id,
            effect_id=effect_id,
            show_above_text=show_above_text,
            reply_to_message_id=reply_to_message_id,
            reply_to_chat_id=reply_to_chat_id,
            reply_to_story_id=reply_to_story_id,
            quote_text=quote_text,
            quote_entities=quote_entities,
            quote_offset=quote_offset,
            schedule_date=schedule_date,
            protect_content=protect_content,
            business_connection_id=business_connection_id,
            reply_markup=reply_markup
        )

    async def edit_text(
        self,
        text: str,
        parse_mode: Optional["enums.ParseMode"] = None,
        entities: List["types.MessageEntity"] = None,
        disable_web_page_preview: bool = None,
        show_above_text: bool = None,
        reply_markup: "types.InlineKeyboardMarkup" = None
    ) -> "Message":
        """Bound method *edit_text* of :obj:`~pyrogram.types.Message`.

        An alias exists as *edit*.

        Use as a shortcut for:

        .. code-block:: python

            await client.edit_message_text(
                chat_id=message.chat.id,
                message_id=message.id,
                text="hello"
            )

        Example:
            .. code-block:: python

                await message.edit_text("hello")

        Parameters:
            text (``str``):
                New text of the message.

            parse_mode (:obj:`~pyrogram.enums.ParseMode`, *optional*):
                By default, texts are parsed using both Markdown and HTML styles.
                You can combine both syntaxes together.

            entities (List of :obj:`~pyrogram.types.MessageEntity`):
                List of special entities that appear in message text, which can be specified instead of *parse_mode*.

            disable_web_page_preview (``bool``, *optional*):
                Disables link previews for links in this message.

            show_above_text (``bool``, *optional*):
                If True, link preview will be shown above the message text.
                Otherwise, the link preview will be shown below the message text.

            reply_markup (:obj:`~pyrogram.types.InlineKeyboardMarkup`, *optional*):
                An InlineKeyboardMarkup object.

        Returns:
            On success, the edited :obj:`~pyrogram.types.Message` is returned.

        Raises:
            RPCError: In case of a Telegram RPC error.
        """
        return await self._client.edit_message_text(
            chat_id=self.chat.id,
            message_id=self.id,
            text=text,
            parse_mode=parse_mode,
            entities=entities,
            disable_web_page_preview=disable_web_page_preview,
            show_above_text=show_above_text,
            reply_markup=reply_markup
        )

    edit = edit_text

    async def edit_caption(
        self,
        caption: str,
        parse_mode: Optional["enums.ParseMode"] = None,
        caption_entities: List["types.MessageEntity"] = None,
        reply_markup: "types.InlineKeyboardMarkup" = None
    ) -> "Message":
        """Bound method *edit_caption* of :obj:`~pyrogram.types.Message`.

        Use as a shortcut for:

        .. code-block:: python

            await client.edit_message_caption(
                chat_id=message.chat.id,
                message_id=message.id,
                caption="hello"
            )

        Example:
            .. code-block:: python

                await message.edit_caption("hello")

        Parameters:
            caption (``str``):
                New caption of the message.

            parse_mode (:obj:`~pyrogram.enums.ParseMode`, *optional*):
                By default, texts are parsed using both Markdown and HTML styles.
                You can combine both syntaxes together.

            caption_entities (List of :obj:`~pyrogram.types.MessageEntity`):
                List of special entities that appear in the caption, which can be specified instead of *parse_mode*.

            reply_markup (:obj:`~pyrogram.types.InlineKeyboardMarkup`, *optional*):
                An InlineKeyboardMarkup object.

        Returns:
            On success, the edited :obj:`~pyrogram.types.Message` is returned.

        Raises:
            RPCError: In case of a Telegram RPC error.
        """
        return await self._client.edit_message_caption(
            chat_id=self.chat.id,
            message_id=self.id,
            caption=caption,
            parse_mode=parse_mode,
            caption_entities=caption_entities,
            reply_markup=reply_markup
        )

    async def edit_media(
        self,
        media: "types.InputMedia",
        reply_markup: "types.InlineKeyboardMarkup" = None
    ) -> "Message":
        """Bound method *edit_media* of :obj:`~pyrogram.types.Message`.

        Use as a shortcut for:

        .. code-block:: python

            await client.edit_message_media(
                chat_id=message.chat.id,
                message_id=message.id,
                media=media
            )

        Example:
            .. code-block:: python

                await message.edit_media(media)

        Parameters:
            media (:obj:`~pyrogram.types.InputMedia`):
                One of the InputMedia objects describing an animation, audio, document, photo or video.

            reply_markup (:obj:`~pyrogram.types.InlineKeyboardMarkup`, *optional*):
                An InlineKeyboardMarkup object.

        Returns:
            On success, the edited :obj:`~pyrogram.types.Message` is returned.

        Raises:
            RPCError: In case of a Telegram RPC error.
        """
        return await self._client.edit_message_media(
            chat_id=self.chat.id,
            message_id=self.id,
            media=media,
            reply_markup=reply_markup
        )

    async def edit_reply_markup(self, reply_markup: "types.InlineKeyboardMarkup" = None) -> "Message":
        """Bound method *edit_reply_markup* of :obj:`~pyrogram.types.Message`.

        Use as a shortcut for:

        .. code-block:: python

            await client.edit_message_reply_markup(
                chat_id=message.chat.id,
                message_id=message.id,
                reply_markup=inline_reply_markup
            )

        Example:
            .. code-block:: python

                await message.edit_reply_markup(inline_reply_markup)

        Parameters:
            reply_markup (:obj:`~pyrogram.types.InlineKeyboardMarkup`):
                An InlineKeyboardMarkup object.

        Returns:
            On success, if edited message is sent by the bot, the edited
            :obj:`~pyrogram.types.Message` is returned, otherwise True is returned.

        Raises:
            RPCError: In case of a Telegram RPC error.
        """
        return await self._client.edit_message_reply_markup(
            chat_id=self.chat.id,
            message_id=self.id,
            reply_markup=reply_markup
        )

    async def forward(
        self,
        chat_id: Union[int, str],
        message_thread_id: int = None,
        disable_notification: bool = None,
        hide_sender_name: bool = None,
        hide_captions: bool = None,
        schedule_date: datetime = None
    ) -> Union["types.Message", List["types.Message"]]:
        """Bound method *forward* of :obj:`~pyrogram.types.Message`.

        Use as a shortcut for:

        .. code-block:: python

            await client.forward_messages(
                chat_id=chat_id,
                from_chat_id=message.chat.id,
                message_ids=message.id
            )

        Example:
            .. code-block:: python

                await message.forward(chat_id)

        Parameters:
            chat_id (``int`` | ``str``):
                Unique identifier (int) or username (str) of the target chat.
                For your personal cloud (Saved Messages) you can simply use "me" or "self".
                For a contact that exists in your Telegram address book you can use his phone number (str).

            message_thread_id (``int``, *optional*):
                Unique identifier of a message thread to which the message belongs.
                For supergroups only.

            disable_notification (``bool``, *optional*):
                Sends the message silently.
                Users will receive a notification with no sound.

            schedule_date (:py:obj:`~datetime.datetime`, *optional*):
                Date when the message will be automatically sent.

            hide_sender_name (``bool``, *optional*):
                If True, the original author of the message will not be shown.

            hide_captions (``bool``, *optional*):
                If True, the original media captions will be removed.

        Returns:
            On success, the forwarded Message is returned.

        Raises:
            RPCError: In case of a Telegram RPC error.
        """
        return await self._client.forward_messages(
            chat_id=chat_id,
            from_chat_id=self.chat.id,
            message_ids=self.id,
            message_thread_id=message_thread_id,
            disable_notification=disable_notification,
            schedule_date=schedule_date,
            hide_sender_name=hide_sender_name,
            hide_captions=hide_captions
        )

    async def copy(
        self,
        chat_id: Union[int, str],
        caption: str = None,
        parse_mode: Optional["enums.ParseMode"] = None,
        caption_entities: List["types.MessageEntity"] = None,
        disable_notification: bool = None,
        message_thread_id: int = None,
        reply_to_chat_id: Union[int, str] = None,
        reply_to_message_id: int = None,
        quote_text: str = None,
        quote_entities: List["types.MessageEntity"] = None,
        schedule_date: datetime = None,
        protect_content: bool = None,
        has_spoiler: bool = None,
        business_connection_id: str = None,
        reply_markup: Union[
            "types.InlineKeyboardMarkup",
            "types.ReplyKeyboardMarkup",
            "types.ReplyKeyboardRemove",
            "types.ForceReply"
        ] = object
    ) -> Union["types.Message", List["types.Message"]]:
        """Bound method *copy* of :obj:`~pyrogram.types.Message`.

        Use as a shortcut for:

        .. code-block:: python

            await client.copy_message(
                chat_id=chat_id,
                from_chat_id=message.chat.id,
                message_id=message.id
            )

        Example:
            .. code-block:: python

                await message.copy(chat_id)

        Parameters:
            chat_id (``int`` | ``str``):
                Unique identifier (int) or username (str) of the target chat.
                For your personal cloud (Saved Messages) you can simply use "me" or "self".
                For a contact that exists in your Telegram address book you can use his phone number (str).

            caption (``string``, *optional*):
                New caption for media, 0-1024 characters after entities parsing.
                If not specified, the original caption is kept.
                Pass "" (empty string) to remove the caption.

            parse_mode (:obj:`~pyrogram.enums.ParseMode`, *optional*):
                By default, texts are parsed using both Markdown and HTML styles.
                You can combine both syntaxes together.

            caption_entities (List of :obj:`~pyrogram.types.MessageEntity`):
                List of special entities that appear in the new caption, which can be specified instead of *parse_mode*.

            disable_notification (``bool``, *optional*):
                Sends the message silently.
                Users will receive a notification with no sound.

            message_thread_id (``int``, *optional*):
                Unique identifier for the target message thread (topic) of the forum.
                For supergroups only.

            reply_to_chat_id (``int``, *optional*):
                If the message is a reply, ID of the original chat.

            reply_to_message_id (``int``, *optional*):
                If the message is a reply, ID of the original message.

            quote_text (``str``):
                Text of the quote to be sent.

            quote_entities (List of :obj:`~pyrogram.types.MessageEntity`):
                List of special entities that appear in quote text, which can be specified instead of *parse_mode*.

            schedule_date (:py:obj:`~datetime.datetime`, *optional*):
                Date when the message will be automatically sent.

            protect_content (``bool``, *optional*):
                Protects the contents of the sent message from forwarding and saving.

            business_connection_id (``str``, *optional*):
                Unique identifier of the business connection on behalf of which the message will be sent.

            reply_markup (:obj:`~pyrogram.types.InlineKeyboardMarkup` | :obj:`~pyrogram.types.ReplyKeyboardMarkup` | :obj:`~pyrogram.types.ReplyKeyboardRemove` | :obj:`~pyrogram.types.ForceReply`, *optional*):
                Additional interface options. An object for an inline keyboard, custom reply keyboard,
                instructions to remove reply keyboard or to force a reply from the user.
                If not specified, the original reply markup is kept.
                Pass None to remove the reply markup.

        Returns:
            :obj:`~pyrogram.types.Message`: On success, the copied message is returned.

        Raises:
            RPCError: In case of a Telegram RPC error.
        """
        if self.service:
            log.warning("Service messages cannot be copied. chat_id: %s, message_id: %s",
                        self.chat.id, self.id)
        elif self.game and not await self._client.storage.is_bot():
            log.warning("Users cannot send messages with Game media type. chat_id: %s, message_id: %s",
                        self.chat.id, self.id)
        elif self.empty:
            log.warning("Empty messages cannot be copied.")
        elif self.text:
            return await self._client.send_message(
                chat_id,
                text=self.text,
                entities=self.entities,
                parse_mode=enums.ParseMode.DISABLED,
                disable_web_page_preview=not self.web_page,
                disable_notification=disable_notification,
                message_thread_id=message_thread_id,
                reply_to_chat_id=reply_to_chat_id,
                reply_to_message_id=reply_to_message_id,
                quote_text=quote_text,
                quote_entities=quote_entities,
                schedule_date=schedule_date,
                protect_content=protect_content,
                business_connection_id=business_connection_id,
                reply_markup=self.reply_markup if reply_markup is object else reply_markup
            )
        elif self.media:
            send_media = partial(
                self._client.send_cached_media,
                chat_id=chat_id,
                disable_notification=disable_notification,
                message_thread_id=message_thread_id,
                reply_to_message_id=reply_to_message_id,
                reply_to_chat_id=reply_to_chat_id,
                quote_text=quote_text,
                quote_entities=quote_entities,
                schedule_date=schedule_date,
                protect_content=protect_content,
                has_spoiler=self.has_media_spoiler if has_spoiler is None else has_spoiler,
                business_connection_id=business_connection_id,
                reply_markup=self.reply_markup if reply_markup is object else reply_markup
            )

            if self.photo:
                file_id = self.photo.file_id
            elif self.audio:
                file_id = self.audio.file_id
            elif self.document:
                file_id = self.document.file_id
            elif self.video:
                file_id = self.video.file_id
            elif self.animation:
                file_id = self.animation.file_id
            elif self.voice:
                file_id = self.voice.file_id
            elif self.sticker:
                file_id = self.sticker.file_id
            elif self.video_note:
                file_id = self.video_note.file_id
            elif self.contact:
                return await self._client.send_contact(
                    chat_id,
                    phone_number=self.contact.phone_number,
                    first_name=self.contact.first_name,
                    last_name=self.contact.last_name,
                    vcard=self.contact.vcard,
                    disable_notification=disable_notification,
                    message_thread_id=message_thread_id,
                    schedule_date=schedule_date,
                    business_connection_id=business_connection_id
                )
            elif self.location:
                return await self._client.send_location(
                    chat_id,
                    latitude=self.location.latitude,
                    longitude=self.location.longitude,
                    disable_notification=disable_notification,
                    message_thread_id=message_thread_id,
                    schedule_date=schedule_date,
                    business_connection_id=business_connection_id
                )
            elif self.venue:
                return await self._client.send_venue(
                    chat_id,
                    latitude=self.venue.location.latitude,
                    longitude=self.venue.location.longitude,
                    title=self.venue.title,
                    address=self.venue.address,
                    foursquare_id=self.venue.foursquare_id,
                    foursquare_type=self.venue.foursquare_type,
                    disable_notification=disable_notification,
                    message_thread_id=message_thread_id,
                    schedule_date=schedule_date,
                    business_connection_id=business_connection_id
                )
            elif self.poll:
                return await self._client.send_poll(
                    chat_id,
                    question=self.poll.question,
                    options=[opt.text for opt in self.poll.options],
                    disable_notification=disable_notification,
                    message_thread_id=message_thread_id,
                    schedule_date=schedule_date,
                    business_connection_id=business_connection_id
                )
            elif self.game:
                return await self._client.send_game(
                    chat_id,
                    game_short_name=self.game.short_name,
                    disable_notification=disable_notification,
                    message_thread_id=message_thread_id
                )
            else:
                raise ValueError("Unknown media type")

            if self.sticker or self.video_note:  # Sticker and VideoNote should have no caption
                return await send_media(
                    file_id=file_id,
                    message_thread_id=message_thread_id
                )
            else:
                if caption is None:
                    caption = self.caption or ""
                    caption_entities = self.caption_entities

                return await send_media(
                    file_id=file_id,
                    caption=caption,
                    parse_mode=parse_mode,
                    caption_entities=caption_entities,
                    message_thread_id=message_thread_id
                )
        else:
            raise ValueError("Can't copy this message")

    async def delete(self, revoke: bool = True):
        """Bound method *delete* of :obj:`~pyrogram.types.Message`.

        Use as a shortcut for:

        .. code-block:: python

            await client.delete_messages(
                chat_id=chat_id,
                message_ids=message.id
            )

        Example:
            .. code-block:: python

                await message.delete()

        Parameters:
            revoke (``bool``, *optional*):
                Deletes messages on both parts.
                This is only for private cloud chats and normal groups, messages on
                channels and supergroups are always revoked (i.e.: deleted for everyone).
                Defaults to True.

        Returns:
            True on success, False otherwise.

        Raises:
            RPCError: In case of a Telegram RPC error.
        """
        return await self._client.delete_messages(
            chat_id=self.chat.id,
            message_ids=self.id,
            revoke=revoke
        )

    async def click(
        self,
        x: Union[int, str] = 0,
        y: int = None,
        quote: bool = None,
        timeout: int = 10,
        request_write_access: bool = True,
        password: str = None
    ):
        """Bound method *click* of :obj:`~pyrogram.types.Message`.

        Use as a shortcut for clicking a button attached to the message instead of:

        - Clicking inline buttons:

        .. code-block:: python

            await client.request_callback_answer(
                chat_id=message.chat.id,
                message_id=message.id,
                callback_data=message.reply_markup[i][j].callback_data
            )

        - Clicking normal buttons:

        .. code-block:: python

            await client.send_message(
                chat_id=message.chat.id,
                text=message.reply_markup[i][j].text
            )

        Example:
            This method can be used in three different ways:

            1.  Pass one integer argument only (e.g.: ``.click(2)``, to click a button at index 2).
                Buttons are counted left to right, starting from the top.

            2.  Pass two integer arguments (e.g.: ``.click(1, 0)``, to click a button at position (1, 0)).
                The origin (0, 0) is top-left.

            3.  Pass one string argument only (e.g.: ``.click("Settings")``, to click a button by using its label).
                Only the first matching button will be pressed.

        Parameters:
            x (``int`` | ``str``):
                Used as integer index, integer abscissa (in pair with y) or as string label.
                Defaults to 0 (first button).

            y (``int``, *optional*):
                Used as ordinate only (in pair with x).

            quote (``bool``, *optional*):
                Useful for normal buttons only, where pressing it will result in a new message sent.
                If ``True``, the message will be sent as a reply to this message.
                Defaults to ``True`` in group chats and ``False`` in private chats.

            timeout (``int``, *optional*):
                Timeout in seconds.

            request_write_access (``bool``, *optional*):
                Only used in case of :obj:`~pyrogram.types.LoginUrl` button.
                True, if the bot can send messages to the user.
                Defaults to ``True``.

            password (``str``, *optional*):
                When clicking certain buttons (such as BotFather's confirmation button to transfer ownership), if your account has 2FA enabled, you need to provide your account's password.
                The 2-step verification password for the current user. Only applicable, if the :obj:`~pyrogram.types.InlineKeyboardButton` contains ``requires_password``.

        Returns:
            -   The result of :meth:`~pyrogram.Client.request_callback_answer` in case of inline callback button clicks.
            -   The result of :meth:`~Message.reply()` in case of normal button clicks.
            -   A string in case the inline button is a URL, a *switch_inline_query* or a
                *switch_inline_query_current_chat* button.
            -   A string URL with the user details, in case of a WebApp button.
            -   A :obj:`~pyrogram.types.Chat` object in case of a ``KeyboardButtonUserProfile`` button.

        Raises:
            RPCError: In case of a Telegram RPC error.
            ValueError: In case the provided index or position is out of range or the button label was not found.
            TimeoutError: In case, after clicking an inline button, the bot fails to answer within the timeout.
        """

        if isinstance(self.reply_markup, types.ReplyKeyboardMarkup):
            keyboard = self.reply_markup.keyboard
            is_inline = False
        elif isinstance(self.reply_markup, types.InlineKeyboardMarkup):
            keyboard = self.reply_markup.inline_keyboard
            is_inline = True
        else:
            raise ValueError("The message doesn't contain any keyboard")

        if isinstance(x, int) and y is None:
            try:
                button = [
                    button
                    for row in keyboard
                    for button in row
                ][x]
            except IndexError:
                raise ValueError(f"The button at index {x} doesn't exist")
        elif isinstance(x, int) and isinstance(y, int):
            try:
                button = keyboard[y][x]
            except IndexError:
                raise ValueError(f"The button at position ({x}, {y}) doesn't exist")
        elif isinstance(x, str) and y is None:
            label = x.encode("utf-16", "surrogatepass").decode("utf-16")

            try:
                button = [
                    button
                    for row in keyboard
                    for button in row
                    if label == button.text
                ][0]
            except IndexError:
                raise ValueError(f"The button with label '{x}' doesn't exists")
        else:
            raise ValueError("Invalid arguments")

        if is_inline:
            if button.callback_data:
                return await self._client.request_callback_answer(
                    chat_id=self.chat.id,
                    message_id=self.id,
                    callback_data=button.callback_data,
                    timeout=timeout
                )
            elif button.requires_password:
                if password is None:
                    raise ValueError(
                        "This button requires a password"
                    )

                return await self._client.request_callback_answer(
                    chat_id=self.chat.id,
                    message_id=self.id,
                    callback_data=button.callback_data,
                    password=password,
                    timeout=timeout
                )
            elif button.url:
                return button.url
            elif button.web_app:
                web_app = button.web_app

                bot_peer_id = (
                    self.via_bot and
                    self.via_bot.id
                ) or (
                    self.from_user and
                    self.from_user.is_bot and
                    self.from_user.id
                ) or None

                if not bot_peer_id:
                    raise ValueError(
                        "This button requires a bot as the sender"
                    )

                r = await self._client.invoke(
                    raw.functions.messages.RequestWebView(
                        peer=await self._client.resolve_peer(self.chat.id),
                        bot=await self._client.resolve_peer(bot_peer_id),
                        url=web_app.url,
                        platform=self._client.client_platform.value,
                        # TODO
                    )
                )
                return r.url
            elif button.user_id:
                return await self._client.get_chat(
                    button.user_id,
                    force_full=False
                )
            elif button.switch_inline_query:
                return button.switch_inline_query
            elif button.switch_inline_query_current_chat:
                return button.switch_inline_query_current_chat
            else:
                raise ValueError("This button is not supported yet")
        else:
            await self.reply(text=button, quote=quote)

    async def react(self, emoji: Union[int, str, List[Union[int, str]]] = None, big: bool = False) -> bool:
        """Bound method *react* of :obj:`~pyrogram.types.Message`.

        Use as a shortcut for:

        .. code-block:: python

            await client.send_reaction(
                chat_id=chat_id,
                message_id=message.id,
                emoji="🔥"
            )

        Example:
            .. code-block:: python

                await message.react(emoji="🔥")

        Parameters:
            emoji (``int`` | ``str`` | List of ``int`` | ``str``, *optional*):
                Reaction emoji.
                Pass None as emoji (default) to retract the reaction.
                Pass list of int or str to react multiple emojis.

            big (``bool``, *optional*):
                Pass True to show a bigger and longer reaction.
                Defaults to False.

        Returns:
            ``bool``: On success, True is returned.

        Raises:
            RPCError: In case of a Telegram RPC error.
        """

        return await self._client.send_reaction(
            chat_id=self.chat.id,
            message_id=self.id,
            emoji=emoji,
            big=big
        )

    async def retract_vote(
        self,
    ) -> "types.Poll":
        """Bound method *retract_vote* of :obj:`~pyrogram.types.Message`.

        Use as a shortcut for:

        .. code-block:: python

            client.retract_vote(
                chat_id=message.chat.id,
                message_id=message_id,
            )

        Example:
            .. code-block:: python

                message.retract_vote()

        Returns:
            :obj:`~pyrogram.types.Poll`: On success, the poll with the retracted vote is returned.

        Raises:
            RPCError: In case of a Telegram RPC error.
        """

        return await self._client.retract_vote(
            chat_id=self.chat.id,
            message_id=self.id
        )

    async def download(
        self,
        file_name: str = "",
        in_memory: bool = False,
        block: bool = True,
        progress: Callable = None,
        progress_args: tuple = ()
    ) -> str:
        """Bound method *download* of :obj:`~pyrogram.types.Message`.

        Use as a shortcut for:

        .. code-block:: python

            await client.download_media(message)

        Example:
            .. code-block:: python

                await message.download()

        Parameters:
            file_name (``str``, *optional*):
                A custom *file_name* to be used instead of the one provided by Telegram.
                By default, all files are downloaded in the *downloads* folder in your working directory.
                You can also specify a path for downloading files in a custom location: paths that end with "/"
                are considered directories. All non-existent folders will be created automatically.

            in_memory (``bool``, *optional*):
                Pass True to download the media in-memory.
                A binary file-like object with its attribute ".name" set will be returned.
                Defaults to False.

            block (``bool``, *optional*):
                Blocks the code execution until the file has been downloaded.
                Defaults to True.

            progress (``Callable``, *optional*):
                Pass a callback function to view the file transmission progress.
                The function must take *(current, total)* as positional arguments (look at Other Parameters below for a
                detailed description) and will be called back each time a new file chunk has been successfully
                transmitted.

            progress_args (``tuple``, *optional*):
                Extra custom arguments for the progress callback function.
                You can pass anything you need to be available in the progress callback scope; for example, a Message
                object or a Client instance in order to edit the message with the updated progress status.

        Other Parameters:
            current (``int``):
                The amount of bytes transmitted so far.

            total (``int``):
                The total size of the file.

            *args (``tuple``, *optional*):
                Extra custom arguments as defined in the ``progress_args`` parameter.
                You can either keep ``*args`` or add every single extra argument in your function signature.

        Returns:
            On success, the absolute path of the downloaded file as string is returned, None otherwise.

        Raises:
            RPCError: In case of a Telegram RPC error.
            ``ValueError``: If the message doesn't contain any downloadable media
        """
        return await self._client.download_media(
            message=self,
            file_name=file_name,
            in_memory=in_memory,
            block=block,
            progress=progress,
            progress_args=progress_args,
        )

    async def vote(
        self,
        option: int,
    ) -> "types.Poll":
        """Bound method *vote* of :obj:`~pyrogram.types.Message`.

        Use as a shortcut for:

        .. code-block:: python

            client.vote_poll(
                chat_id=message.chat.id,
                message_id=message.id,
                option=1
            )

        Example:
            .. code-block:: python

                message.vote(6)

        Parameters:
            option (``int``):
                Index of the poll option you want to vote for (0 to 9).

        Returns:
            :obj:`~pyrogram.types.Poll`: On success, the poll with the chosen option is returned.

        Raises:
            RPCError: In case of a Telegram RPC error.
        """

        return await self._client.vote_poll(
            chat_id=self.chat.id,
            message_id=self.id,
            options=option
        )

    async def pin(self, disable_notification: bool = False, both_sides: bool = False) -> "types.Message":
        """Bound method *pin* of :obj:`~pyrogram.types.Message`.

        Use as a shortcut for:

        .. code-block:: python

            await client.pin_chat_message(
                chat_id=message.chat.id,
                message_id=message_id
            )

        Example:
            .. code-block:: python

                await message.pin()

        Parameters:
            disable_notification (``bool``):
                Pass True, if it is not necessary to send a notification to all chat members about the new pinned
                message. Notifications are always disabled in channels.

            both_sides (``bool``, *optional*):
                Pass True to pin the message for both sides (you and recipient).
                Applicable to private chats only. Defaults to False.

        Returns:
            :obj:`~pyrogram.types.Message`: On success, the service message is returned.

        Raises:
            RPCError: In case of a Telegram RPC error.
        """
        return await self._client.pin_chat_message(
            chat_id=self.chat.id,
            message_id=self.id,
            disable_notification=disable_notification,
            both_sides=both_sides
        )

    async def unpin(self) -> bool:
        """Bound method *unpin* of :obj:`~pyrogram.types.Message`.

        Use as a shortcut for:

        .. code-block:: python

            await client.unpin_chat_message(
                chat_id=message.chat.id,
                message_id=message_id
            )

        Example:
            .. code-block:: python

                await message.unpin()

        Returns:
            True on success.

        Raises:
            RPCError: In case of a Telegram RPC error.
        """
        return await self._client.unpin_chat_message(
            chat_id=self.chat.id,
            message_id=self.id
        )

    async def read(self) -> bool:
        """Bound method *read* of :obj:`~pyrogram.types.Message`.

        Use as a shortcut for:

        .. code-block:: python

            await client.read_chat_history(
                chat_id=message.chat.id,
                max_id=message_id
            )

        Example:
            .. code-block:: python

                await message.read()

        Returns:
            True on success.

        Raises:
            RPCError: In case of a Telegram RPC error.
        """
        return await self._client.read_chat_history(
            chat_id=self.chat.id,
            max_id=self.id
        )

    async def view(self) -> bool:
        """Bound method *view* of :obj:`~pyrogram.types.Message`.

        Use as a shortcut for:

        .. code-block:: python

            await client.view_messages(
                chat_id=message.chat.id,
                message_id=message_id
            )

        Example:
            .. code-block:: python

                await message.view()

        Returns:
            True on success.

        Raises:
            RPCError: In case of a Telegram RPC error.
        """
        return await self._client.view_messages(
            chat_id=self.chat.id,
            message_id=self.id
        )

    async def pay(self) -> List[Union["types.Photo", "types.Video"]]:
        """Bound method *pay* of :obj:`~pyrogram.types.Message`.

        Use as a shortcut for:

        .. code-block:: python

            await client.send_payment_form(
                chat_id=message.chat.id,
                message_id=message_id
            )

        Example:
            .. code-block:: python

                await message.pay()

        Returns:
            List of :obj:`~pyrogram.types.Photo` | :obj:`~pyrogram.types.Video`: On success, the list of bought photos and videos is returned.
        """
        return await self._client.send_payment_form(
            chat_id=self.chat.id,
            message_id=self.id
        )<|MERGE_RESOLUTION|>--- conflicted
+++ resolved
@@ -25,11 +25,8 @@
 from pyrogram import raw, enums
 from pyrogram import types
 from pyrogram import utils
-<<<<<<< HEAD
 from pyrogram.errors import ChannelPrivate, MessageIdsEmpty, PeerIdInvalid, ChannelForumMissing
-=======
 from pyrogram.errors import MessageIdsEmpty, PeerIdInvalid, ChannelPrivate, BotMethodInvalid, ChannelForumMissing
->>>>>>> e4ede878
 from pyrogram.parser import utils as parser_utils, Parser
 from ..object import Object
 from ..update import Update
